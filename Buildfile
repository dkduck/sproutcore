# ==========================================================================
# SproutCore JavaScript Framework - Buildfile
# copyright (c) 2009 - Apple Inc.
#           portions copyright Strobe Inc. and contributors
# ==========================================================================

# This buildfile defines the configurations needed to link together the 
# various frameworks that make up SproutCore.  If you want to override some
# of these settings, you should make changes to your project Buildfile 
# instead.

config :all, 
  :layout         => 'sproutcore:lib/index.rhtml',
  :test_layout    => 'sproutcore:lib/index.rhtml',
  :test_required  => ['sproutcore/testing'],
  :debug_required => ['sproutcore/debug', 'sproutcore/testing']

# in debug mode, combine the JS for SC by default.  This will improve perf
# while working with apps.  If you are hacking SC itself, you can turn this
# off in your project buildfile by referencing sproutcore specifically
mode :debug do
  config :all, 
    :combine_javascript => true,
    :combine_stylesheet => true
end

# CORE FRAMEWORKS
config :bootstrap,  :required => [], :use_modules => false

config :jquery,          :required => []
config :handlebars,      :required => []
config :runtime,         :required => [:jquery]
config :core_foundation, :required => [:runtime, :handlebars]
config :foundation,      :required => [:core_foundation]
config :datastore,       :required => [:foundation]
config :statechart,      :required => [:core_foundation]
config :desktop,         :required => [:foundation]
config :media,           :required => [:desktop]

# APP-LEVEL FRAMEWORKS
%w(mobile designer).each do |app_framework|
  config app_framework, :required => [:runtime, :datastore, :foundation]
end

config :mobile, 
  :layout         => 'sproutcore/mobile:lib/index.rhtml',
  :test_layout    => 'sproutcore/mobile:lib/index.rhtml'

# WRAPPER FRAMEWORKS
config :designer, :required => [:runtime, :foundation, :desktop]
config :sproutcore, :required => [:desktop, :datastore]
config :mini, :required => [:runtime, :datastore]
config :animation, :required => :foundation
config :forms, :required => :desktop

# SPECIAL FRAMEWORKS AND THEMES
# These do not require any of the built-in SproutCore frameworks
%w(testing debug standard_theme empty_theme).each do |target_name|
  config target_name, 
    :required => [], :test_required => [], :debug_required => []
end

# CONFIGURE THEMES
config :empty_theme, 
  :theme_name => 'empty-theme',
  :test_required  => ['sproutcore/testing'],
  :debug_required => ['sproutcore/debug']

config :iphone_theme, 
  :theme_name     => 'iphone-theme',
  :required       => [],
  :test_required  => ['sproutcore/testing'],
  :debug_required => ['sproutcore/debug']

config :standard_theme, 
  :required => :empty_theme, 
  :theme_name => 'sc-theme',
  :test_required  => ['sproutcore/testing'],
  :debug_required => ['sproutcore/debug']

config :ace, 
  :required => :empty_theme, 
  :theme_name => nil,
  :test_required  => ['sproutcore/testing'],
  :debug_required => ['sproutcore/debug'],
  :css_theme => 'ace'

# CONFIGURE APPS
config :core_tools, :required => [:desktop, :datastore, :animation, :forms]

# mode :debug do
#   config :core_tools, :combine_javascript => false
# end

%w(tests test_controls docs welcome).each do |app_target|
  config app_target, 
<<<<<<< HEAD
  :required => [:desktop, :datastore, :core_tools],
  :theme => :ace

=======
    :required => [:desktop, :datastore, :core_tools],
    :theme => :ace,
    :html5_history => true
    
>>>>>>> 3c301e2c
  # mode :debug do
  #   config app_target, :combine_javascript => false
  # end

end

config :test_controls, :css_theme => 'ace.test-controls'

config :greenhouse, 
  :required => [:sproutcore, :'sproutcore/designer', :statechart],
  :theme    => :standard_theme<|MERGE_RESOLUTION|>--- conflicted
+++ resolved
@@ -94,16 +94,10 @@
 
 %w(tests test_controls docs welcome).each do |app_target|
   config app_target, 
-<<<<<<< HEAD
-  :required => [:desktop, :datastore, :core_tools],
-  :theme => :ace
-
-=======
     :required => [:desktop, :datastore, :core_tools],
     :theme => :ace,
     :html5_history => true
-    
->>>>>>> 3c301e2c
+
   # mode :debug do
   #   config app_target, :combine_javascript => false
   # end
