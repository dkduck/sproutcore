// ==========================================================================
// Project:   SC.Statechart - A Statechart Framework for SproutCore
// Copyright: ©2010, 2011 Michael Cohen, and contributors.
//            Portions @2011 Apple Inc. All rights reserved.
// License:   Licensed under MIT license (see license.js)
// ==========================================================================

/*globals SC */

/**
  @class

  Represents a state within a statechart. 
  
  The statechart actively manages all states belonging to it. When a state is created, 
  it immediately registers itself with it parent states. 
  
  You do not create an instance of a state itself. The statechart manager will go through its 
  state hierarchy and create the states itself.

  For more information on using statecharts, see SC.StatechartManager.

  @author Michael Cohen
  @extends SC.Object
*/
SC.State = SC.Object.extend(
  /** @lends SC.State.prototype */ {

  /**
    The name of the state
    
    @property {String}
  */
  name: null,
   
  /**
    This state's parent state. Managed by the statechart
    
    @property {State}
  */
  parentState: null,
  
  /**
    This state's history state. Can be null. Managed by the statechart.
    
    @property {State}
  */
  historyState: null,
  
  /**
    Used to indicate the initial substate of this state to enter into. 
    
    You assign the value with the name of the state. Upon creation of 
    the state, the statechart will automatically change the property 
    to be a corresponding state object
    
    The substate is only to be this state's immediate substates. If
    no initial substate is assigned then this states initial substate
    will be an instance of an empty state (SC.EmptyState).
    
    Note that a statechart's root state must always have an explicity
    initial substate value assigned else an error will be thrown.
    
    @property {String|State}
  */
  initialSubstate: null,
  
  /**
    Used to indicates if this state's immediate substates are to be
    concurrent (orthogonal) to each other. 
    
    @property {Boolean}
  */
  substatesAreConcurrent: NO,
  
  /**
    The immediate substates of this state. Managed by the statechart.
    
    @property {Array}
  */
  substates: null,
  
  /**
    The statechart that this state belongs to. Assigned by the owning
    statechart.
  
    @property {Statechart}
  */
  statechart: null,
  
  /**
    Indicates if this state has been initialized by the statechart
    
    @propety {Boolean}
  */
  stateIsInitialized: NO,
  
  /**
    An array of this state's current substates. Managed by the statechart
    
    @propety {Array}
  */
  currentSubstates: null,
  
  /** 
    An array of this state's substates that are currently entered. Managed by
    the statechart.
    
    @property {Array}
  */
  enteredSubstates: null,
  
  /**
    Can optionally assign what route this state is to represent. 
    
    If assigned then this state will be notified to handle the route when triggered
    any time the app's location changes and matches this state's assigned route. 
    The handler invoked is this state's {@link #routeTriggered} method. 
    
    The value assigned to this property is dependent on the underlying routing 
    mechanism used by the application. The default routing mechanism is to use 
    SC.routes.
    
    @property {String|Hash}
    
    @see #routeTriggered
    @see #location
    @see SC.StatechartDelegate
  */
  representRoute: null,
  
  /** 
    Indicates if this state should trace actions. Useful for debugging
    purposes. Managed by the statechart.
  
    @see SC.StatechartManager#trace
  
    @property {Boolean}
  */
  trace: function() {
    var key = this.getPath('statechart.statechartTraceKey');
    return this.getPath('statechart.%@'.fmt(key));
  }.property().cacheable(),
  
  /** 
    Indicates who the owner is of this state. If not set on the statechart
    then the owner is the statechart, otherwise it is the assigned
    object. Managed by the statechart.
    
    @see SC.StatechartManager#owner
  
    @property {SC.Object}
  */
  owner: function() {
    var sc = this.get('statechart'),
        key = sc ? sc.get('statechartOwnerKey') : null,
        owner = sc ? sc.get(key) : null;
    return owner ? owner : sc;
  }.property().cacheable(),
  
  /**
    Returns the statechart's assigned delegate. A statechart delegate is one
    that adheres to the {@link SC.StatechartDelegate} mixin. 
  
    @property {SC.Object}
    
    @see SC.StatechartDelegate
  */
  statechartDelegate: function() {
    return this.getPath('statechart.statechartDelegate');
  }.property().cacheable(),
  
  /**
    A volatile property used to get and set the app's current location. 
    
    This computed property defers to the the statechart's delegate to 
    actually update and acquire the app's location.
    
    Note: Binding for this pariticular case is discouraged since in most
    cases we need the location value immediately. If we were to use
    bindings then the location value wouldn't be updated until at least
    the end of one run loop. It is also advised that the delegate not
    have its `statechartUpdateLocationForState` and
    `statechartAcquireLocationForState` methods implemented where bindings
    are used since they will inadvertenly stall the location value from
    propogating immediately.
    
    @property {String}
    
    @see SC.StatechartDelegate#statechartUpdateLocationForState
    @see SC.StatechartDelegate#statechartAcquireLocationForState
  */
  location: function(key, value) {
    var sc = this.get('statechart'),
        del = this.get('statechartDelegate');
    
    if (value !== undefined) {
      del.statechartUpdateLocationForState(sc, value, this);
    }
    
    return del.statechartAcquireLocationForState(sc, this);
  }.property().idempotent(),
  
  init: function() {
    sc_super();

    this._registeredEventHandlers = {};
    this._registeredStringEventHandlers = {};
    this._registeredRegExpEventHandlers = [];
    this._registeredStateObserveHandlers = {};
    this._registeredSubstatePaths = {};
    this._registeredSubstates = []; 
    this._isEnteringState = NO;
    this._isExitingState = NO;

    // Setting up observes this way is faster then using .observes,
<<<<<<< HEAD
    // which adds a noticeable increase in initialization time.
=======
    // which adds a noticable increase in initialization time.
    
>>>>>>> 15e8330f
    var sc = this.get('statechart'),
        ownerKey = sc ? sc.get('statechartOwnerKey') : null,
        traceKey = sc ? sc.get('statechartTraceKey') : null;

    if (sc) {
      sc.addObserver(ownerKey, this, '_statechartOwnerDidChange');
      sc.addObserver(traceKey, this, '_statechartTraceDidChange');
    }
  },
  
  destroy: function() {
    var sc = this.get('statechart'),
        ownerKey = sc ? sc.get('statechartOwnerKey') : null,
        traceKey = sc ? sc.get('statechartTraceKey') : null;

    if (sc) {
      sc.removeObserver(ownerKey, this, '_statechartOwnerDidChange');
      sc.removeObserver(traceKey, this, '_statechartTraceDidChange');
    }
    
    var substates = this.get('substates');
    if (substates) {
      substates.forEach(function(state) {
        state.destroy();
      });
    } 
    
    this._teardownAllStateObserveHandlers();

    this.set('substates', null);
    this.set('currentSubstates', null);
    this.set('enteredSubstates', null);
    this.set('parentState', null);
    this.set('historyState', null);
    this.set('initialSubstate', null);
    this.set('statechart', null);

    this.notifyPropertyChange('trace');
    this.notifyPropertyChange('owner');
    
    this._registeredEventHandlers = null;
    this._registeredStringEventHandlers = null;
    this._registeredRegExpEventHandlers = null;
    this._registeredStateObserveHandlers = null;
    this._registeredSubstatePaths = null;
    this._registeredSubstates = null;

    sc_super();
  },

  /**
    Used to initialize this state. To only be called by the owning statechart.
  */
  initState: function() {
    if (this.get('stateIsInitialized')) return;
    
    this._registerWithParentStates();
    this._setupRouteHandling();
    
    var key = null, 
        value = null,
        state = null,
        substates = [],
        matchedInitialSubstate = NO,
        initialSubstate = this.get('initialSubstate'),
        substatesAreConcurrent = this.get('substatesAreConcurrent'),
        statechart = this.get('statechart'),
        i = 0,
        len = 0,
        valueIsFunc = NO,
        historyState = null;
        
    this.set('substates', substates);
            
    if (SC.kindOf(initialSubstate, SC.HistoryState) && initialSubstate.isClass) {
      historyState = this.createSubstate(initialSubstate);
      this.set('initialSubstate', historyState);
      
      if (SC.none(historyState.get('defaultState'))) {
        this.stateLogError("Initial substate is invalid. History state requires the name of a default state to be set");
        this.set('initialSubstate', null);
        historyState = null;
      }
    }
    
    // Iterate through all this state's substates, if any, create them, and then initialize
    // them. This causes a recursive process.
    for (key in this) {
      value = this[key];
      valueIsFunc = SC.typeOf(value) === SC.T_FUNCTION;
      
      if (valueIsFunc && value.isEventHandler) {
        this._registerEventHandler(key, value);
        continue;
      }
      
      if (valueIsFunc && value.isStateObserveHandler) {
        this._registerStateObserveHandler(key, value);
        continue;
      }
      
      if (valueIsFunc && value.statePlugin) {
        value = value.apply(this);
      }
      
      if (SC.kindOf(value, SC.State) && value.isClass && this[key] !== this.constructor) {
        state = this._addSubstate(key, value);
        if (key === initialSubstate) {
          this.set('initialSubstate', state);
          matchedInitialSubstate = YES;
        } else if (historyState && historyState.get('defaultState') === key) {
          historyState.set('defaultState', state);
          matchedInitialSubstate = YES;
        }
      }
    }
    
    if (!SC.none(initialSubstate) && !matchedInitialSubstate) {
      this.stateLogError("Unable to set initial substate %@ since it did not match any of state's %@ substates".fmt(initialSubstate, this));
    }
    
    if (substates.length === 0) {
      if (!SC.none(initialSubstate)) {
        this.stateLogWarning("Unable to make %@ an initial substate since state %@ has no substates".fmt(initialSubstate, this));
      }
    } 
    else if (substates.length > 0) {
      state = this._addEmptyInitialSubstateIfNeeded();
      if (!state && initialSubstate && substatesAreConcurrent) {
        this.set('initialSubstate', null);
        this.stateLogWarning("Can not use %@ as initial substate since substates are all concurrent for state %@".fmt(initialSubstate, this));
      }
    }
    
    this.notifyPropertyChange('substates');
    this.set('currentSubstates', []);
    this.set('enteredSubstates', []);
    this.set('stateIsInitialized', YES);
  },
  
  /** @private 
  
    Used to bind this state with a route this state is to represent if a route has been assigned.
    
    When invoked, the method will delegate the actual binding strategy to the statechart delegate 
    via the delegate's {@link SC.StatechartDelegate#statechartBindStateToRoute} method.
    
    Note that a state cannot be bound to a route if this state is a concurrent state.
    
    @see #representRoute
    @see SC.StatechartDelegate#statechartBindStateToRoute
  */
  _setupRouteHandling: function() {
    var route = this.get('representRoute'),
        sc = this.get('statechart'),
        del = this.get('statechartDelegate');

    if (!route) return;
    
    if (this.get('isConcurrentState')) {
      this.stateLogError("State %@ cannot handle route '%@' since state is concurrent".fmt(this, route));
      return;
    }
    
    del.statechartBindStateToRoute(sc, this, route, this.routeTriggered);
  },
  
  /** 
    Main handler that gets triggered whenever the app's location matches this state's assigned
    route. 
    
    When invoked the handler will first refer to the statechart delegate to determine if it
    should actually handle the route via the delegate's 
    {@see SC.StatechartDelegate#statechartShouldStateHandleTriggeredRoute} method. If the 
    delegate allows the handling of the route then the state will continue on with handling
    the triggered route by calling the state's {@link #handleTriggeredRoute} method, otherwise 
    the state will cancel the handling and inform the delegate through the delegate's 
    {@see SC.StatechartDelegate#statechartStateCancelledHandlingRoute} method.
    
    The handler will create a state route context ({@link SC.StateRouteContext}) object 
    that packages information about what is being currently handled. This context object gets 
    passed along to the delegate's invoked methods as well as the state transition process. 
    
    Note that this method is not intended to be directly called or overridden.
    
    @see #representRoute
    @see SC.StatechartDelegate#statechartShouldStateHandleRoute
    @see SC.StatechartDelegate#statechartStateCancelledHandlingRoute
    @see #createStateRouteHandlerContext
    @see #handleTriggeredRoute
  */
  routeTriggered: function(params) {
    if (this._isEnteringState) return;
    
    var sc = this.get('statechart'),
        del = this.get('statechartDelegate'),
        loc = this.get('location');
    
    var attr = {
      state: this,
      location: loc,
      params: params,
      handler: this.routeTriggered
    };
        
    var context = this.createStateRouteHandlerContext(attr);

    if (del.statechartShouldStateHandleTriggeredRoute(sc, this, context)) {
      if (this.get('trace') && loc) {
        this.stateLogTrace("will handle route '%@'".fmt(loc));
      }
      this.handleTriggeredRoute(context);
    } else {
      del.statechartStateCancelledHandlingTriggeredRoute(sc, this, context);
    }
  },
  
  /**
    Constructs a new instance of a state routing context object.
    
    @param {Hash} attr attributes to apply to the constructed object
    @return {SC.StateRouteContext}
    
    @see #handleRoute
  */
  createStateRouteHandlerContext: function(attr) {
    return SC.StateRouteHandlerContext.create(attr);
  },
  
  /**
    Invoked by this state's {@link #routeTriggered} method if the state is
    actually allowed to handle the triggered route. 
    
    By default the method invokes a state transition to this state.
  */
  handleTriggeredRoute: function(context) {
    this.gotoState(this, context);
  },
  
  /** @private */
  _addEmptyInitialSubstateIfNeeded: function() {
    var initialSubstate = this.get('initialSubstate'),
        substatesAreConcurrent = this.get('substatesAreConcurrent');
    
    if (initialSubstate || substatesAreConcurrent) return null;
    
    var state = this.createSubstate(SC.EmptyState);
    this.set('initialSubstate', state);
    this.get('substates').push(state);
    this[state.get('name')] = state;
    state.initState();
    this.stateLogWarning("state %@ has no initial substate defined. Will default to using an empty state as initial substate".fmt(this));
    return state;
  },
  
  /** @private */
  _addSubstate: function(name, state, attr) {
    var substates = this.get('substates');
    
    attr = SC.clone(attr) || {};
    attr.name = name;
    state = this.createSubstate(state, attr);
    substates.push(state);
    this[name] = state;
    state.initState();
    return state;
  },
  
  /**
    Used to dynamically add a substate to this state. Once added successfully you
    are then able to go to it from any other state within the owning statechart.
   
    A couple of notes when adding a substate:
    
    - If this state does not have any substates, then in addition to the 
      substate being added, an empty state will also be added and set as the 
      initial substate. To make the added substate the initial substate, set
      this object's initialSubstate property.
       
    - If this state is a current state, the added substate will not be entered. 
    
    - If this state is entered and its substates are concurrent, the added 
      substate will not be entered.  
   
    If this state is either entered or current and you'd like the added substate
    to take affect, you will need to explicitly reenter this state by calling
    its `reenter` method.
   
    Be aware that the name of the state you are adding must not conflict with
    the name of a property on this state or else you will get an error. 
    In addition, this state must be initialized to add substates.
  
    @param {String} name a unique name for the given substate.
    @param {SC.State} state a class that derives from `SC.State`
    @param {Hash} [attr] liternal to be applied to the substate
    @returns {SC.State} an instance of the given state class
  */
  addSubstate: function(name, state, attr) {
    if (SC.empty(name)) {
      this.stateLogError("Can not add substate. name required");
      return null;
    }
    
    if (this[name] !== undefined) {
      this.stateLogError("Can not add substate '%@'. Already a defined property".fmt(name));
      return null;
    }
    
    if (!this.get('stateIsInitialized')) {
      this.stateLogError("Can not add substate '%@'. this state is not yet initialized".fmt(name));
      return null;
    }

    var len = arguments.length;

    if (len === 1) {
      state = SC.State;
    } else if (len === 2 && SC.typeOf(state) === SC.T_HASH) {
      attr = state;
      state = SC.State;
    }
    
    var stateIsValid = SC.kindOf(state, SC.State) && state.isClass;
  
    if (!stateIsValid) {
      this.stateLogError("Can not add substate '%@'. must provide a state class".fmt(name));
      return null;
    }
    
    state = this._addSubstate(name, state, attr);
    this._addEmptyInitialSubstateIfNeeded();
    this.notifyPropertyChange('substates');
    
    return state;
  },
  
  /**
    creates a substate for this state
  */
  createSubstate: function(state, attr) {
    attr = attr || {};
    return state.create({
      parentState: this,
      statechart: this.get('statechart')
    }, attr);
  },
  
  /** @private 
  
    Registers event handlers with this state. Event handlers are special
    functions on the state that are intended to handle more than one event. This
    compared to basic functions that only respond to a single event that reflects
    the name of the method.
  */
  _registerEventHandler: function(name, handler) {
    var events = handler.events,
        event = null,
        len = events.length,
        i = 0;
        
    this._registeredEventHandlers[name] = handler;
    
    for (; i < len; i += 1) {
      event = events[i];
      
      if (SC.typeOf(event) === SC.T_STRING) {
        this._registeredStringEventHandlers[event] = {
          name: name,
          handler: handler
        };
        continue;
      }
      
      if (event instanceof RegExp) {
        this._registeredRegExpEventHandlers.push({
          name: name,
          handler: handler,
          regexp: event
        });
        continue;
      }
      
      this.stateLogError("Invalid event %@ for event handler %@ in state %@".fmt(event, name, this));
    }
  },
  
  /** @private 
  
    Registers state observe handlers with this state. State observe handlers behave just like
    when you apply observes() on a method but will only be active when the state is currently 
    entered, otherwise the handlers are inactive until the next time the state is entered
  */
  _registerStateObserveHandler: function(name, handler) {
    var i = 0, 
        args = handler.args, 
        len = args.length, 
        arg, validHandlers = YES;
    
    for (; i < len; i += 1) {
      arg = args[i];
      if (SC.typeOf(arg) !== SC.T_STRING || SC.empty(arg)) { 
        this.stateLogError("Invalid argument %@ for state observe handler %@ in state %@".fmt(arg, name, this));
        validHandlers = NO;
      }
    }
    
    if (!validHandlers) return;
    
    this._registeredStateObserveHandlers[name] = handler.args;
  },
  
  /** @private
    Will traverse up through this state's parent states to register
    this state with them.
  */
  _registerWithParentStates: function() {
    var parent = this.get('parentState');
    while (!SC.none(parent)) {
      parent._registerSubstate(this);
      parent = parent.get('parentState');
    }
  },
  
  /** @private
    Will register a given state as a substate of this state
  */
  _registerSubstate: function(state) {
    var path = state.pathRelativeTo(this);
    if (SC.none(path)) return; 
    
    this._registeredSubstates.push(state);
    
    // Keep track of states based on their relative path
    // to this state. 
    var regPaths = this._registeredSubstatePaths;
    if (regPaths[state.get('name')] === undefined) {
      regPaths[state.get('name')] = { };
    }
    
    var paths = regPaths[state.get('name')];
    paths[path] = state;
  },
  
  /**
    Will generate path for a given state that is relative to this state. It is
    required that the given state is a substate of this state.
    
    If the hierarchy of the given state to this state is the following:
    A > B > C, where A is this state and C is the given state, then the 
    relative path generated will be "B.C"
  */
  pathRelativeTo: function(state) {
    var path = this.get('name'),
        parent = this.get('parentState');
    
    while (!SC.none(parent) && parent !== state) {
      path = "%@.%@".fmt(parent.get('name'), path);
      parent = parent.get('parentState');
    }
    
    if (parent !== state && state !== this) {
      this.stateLogError('Can not generate relative path from %@ since it not a parent state of %@'.fmt(state, this));
      return null;
    }
    
    return path;
  },
  
  /**
    Used to get a substate of this state that matches a given value. 
    
    If the value is a state object, then the value will be returned if it is indeed 
    a substate of this state, otherwise null is returned. 
    
    If the given value is a string, then the string is assumed to be a path expression 
    to a substate. The value is then parsed to find the closes match. For path expression
    syntax, refer to the {@link SC.StatePathMatcher} class.
    
    If there is no match then null is returned. If there is more than one match then null 
    is return and an error is generated indicating ambiguity of the given value. 
    
    An optional callback can be provided to handle the scenario when either no 
    substate is found or there is more than one match. The callback is then given
    the opportunity to further handle the outcome and return a result which the
    getSubstate method will then return. The callback should have the following
    signature:
    
      function(state, value, paths) 
      
    - state: The state getState was invoked on
    - value: The value supplied to getState 
    - paths: An array of substate paths that matched the given value
    
    If there were no matches then `paths` is not provided to the callback. 
    
    You can also optionally provide a target that the callback is invoked on. If no
    target is provided then this state is used as the target. 
    
    @param value {State|String} used to identify a substate of this state
    @param [callback] {Function} the callback
    @param [target] {Object} the target
  */
  getSubstate: function(value, callback, target) {
    if (!value) return null;

    var valueType = SC.typeOf(value);
    
    // If the value is an object then just check if the value is 
    // a registered substate of this state, and if so return it. 
    if (valueType === SC.T_OBJECT) {
      return this._registeredSubstates.indexOf(value) > -1 ? value : null;
    }
    
    if (valueType !== SC.T_STRING) {
      this.stateLogError("Can not find matching subtype. value must be an object or string: %@".fmt(value));
      return null;
    }
    
    var matcher = SC.StatePathMatcher.create({ state: this, expression: value }), 
        matches = [], key;

    if (matcher.get('tokens').length === 0) return null;

    var paths = this._registeredSubstatePaths[matcher.get('lastPart')];
    if (!paths) return this._notifySubstateNotFound(callback, target, value);
    
    for (key in paths) {
      if (matcher.match(key)) {
        matches.push(paths[key]);
      }
    }
  
    if (matches.length === 1) return matches[0];
      
    if (matches.length > 1) {
      var keys = [];
      for (key in paths) { keys.push(key); }
      
      if (callback) return this._notifySubstateNotFound(callback, target, value, keys);
      
      var msg = "Can not find substate matching '%@' in state %@. Ambiguous with the following: %@";
      this.stateLogError(msg.fmt(value, this.get('fullPath'), keys.join(', ')));
    } 
    
    return this._notifySubstateNotFound(callback, target, value);
  },
  
  /** @private */
  _notifySubstateNotFound: function(callback, target, value, keys) {
    return callback ? callback.call(target || this, this, value, keys) : null;
  },
  
  /**
    Will attempt to get a state relative to this state. 
    
    A state is returned based on the following:
    
    1. First check this state's substates for a match; and
    2. If no matching substate then attempt to get the state from
       this state's parent state.
       
    Therefore states are recursively traversed up to the root state
    to identify a match, and if found is ultimately returned, otherwise
    null is returned. In the case that the value supplied is ambiguous
    an error message is returned.
    
    The value provided can either be a state object or a state path expression.
    For path expression syntax, refer to the {@link SC.StatePathMatcher} class.
  */
  getState: function(value) {
    if (value === this.get('name')) return this;
    if (SC.kindOf(value, SC.State)) return value;
    return this.getSubstate(value, this._handleSubstateNotFound);
  },
  
  /** @private */
  _handleSubstateNotFound: function(state, value, keys) {
    var parentState = this.get('parentState');
    
    if (parentState) return parentState.getState(value);
    
    if (keys) {
      var msg = "Can not find state matching '%@'. Ambiguous with the following: %@";
      this.stateLogError(msg.fmt(value, keys.join(', ')));
    }
    
    return null;
  },
  
  /**
    Used to go to a state in the statechart either directly from this state if it is a current state,
    or from the first relative current state from this state.
    
    If the value given is a string then it is considered a state path expression. The path is then
    used to find a state relative to this state based on rules of the {@link #getState} method.
    
    @param value {SC.State|String} the state to go to
    @param [context] {Hash|Object} context object that will be supplied to all states that are
           exited and entered during the state transition process. Context can not be an instance of 
           SC.State.
  */
  gotoState: function(value, context) {
    var state = this.getState(value);
    
    if (!state) {
      var msg = "can not go to state %@ from state %@. Invalid value.";
      this.stateLogError(msg.fmt(value, this));
      return;
    } 

    var from = this.findFirstRelativeCurrentState(state);
    this.get('statechart').gotoState(state, from, false, context); 
  },
  
  /**
    Used to go to a given state's history state in the statechart either directly from this state if it
    is a current state or from one of this state's current substates. 
    
    If the value given is a string then it is considered a state path expression. The path is then
    used to find a state relative to this state based on rules of the {@link #getState} method.
    
    Method can be called in the following ways:
    
        // With one argument
        gotoHistoryState(<value>)
    
        // With two arguments
        gotoHistoryState(<value>, <boolean | hash>)
    
        // With three arguments
        gotoHistoryState(<value>, <boolean>, <hash>)
    
    Where <value> is either a string or a SC.State object and <hash> is a regular JS hash object.
    
    @param value {SC.State|String} the state whose history state to go to
    @param [recusive] {Boolean} indicates whether to follow history states recusively starting
           from the given state
    @param [context] {Hash|Object} context object that will be supplied to all states that are exited
           entered during the state transition process. Context can not be an instance of SC.State.
  */
  gotoHistoryState: function(value, recursive, context) {
    var state = this.getState(value);
    
    if (!state) {
      var msg = "can not go to history state %@ from state %@. Invalid value.";
      this.stateLogError(msg.fmt(value, this));
      return;
    }
    
    var from = this.findFirstRelativeCurrentState(state);
    this.get('statechart').gotoHistoryState(state, from, recursive, context);
  },

  /**
    Resumes an active goto state transition process that has been suspended.
  */
  resumeGotoState: function() {
    this.get('statechart').resumeGotoState();
  },
  
  /**
    Used to check if a given state is a current substate of this state. Mainly used in cases
    when this state is a concurrent state.
    
    @param state {State|String} either a state object or the name of a state
    @returns {Boolean} true is the given state is a current substate, otherwise false is returned
  */
  stateIsCurrentSubstate: function(state) {
    if (SC.typeOf(state) === SC.T_STRING) state = this.get('statechart').getState(state);
    var current = this.get('currentSubstates');
    return !!current && current.indexOf(state) >= 0;
  }, 
  
  /**
    Used to check if a given state is a substate of this state that is currently entered. 
    
    @param state {State|String} either a state object of the name of a state
    @returns {Boolean} true if the given state is a entered substate, otherwise false is returned
  */
  stateIsEnteredSubstate: function(state) {
    if (SC.typeOf(state) === SC.T_STRING) state = this.get('statechart').getState(state);
    var entered = this.get('enteredSubstates');
    return !!entered && entered.indexOf(state) >= 0;
  },
  
  /**
    Indicates if this state is the root state of the statechart.
    
    @property {Boolean}
  */
  isRootState: function() {
    return this.getPath('statechart.rootState') === this;
  }.property(),
  
  /**
    Indicates if this state is a current state of the statechart.
    
    @property {Boolean} 
  */
  isCurrentState: function() {
    return this.stateIsCurrentSubstate(this);
  }.property('currentSubstates').cacheable(),
  
  /**
    Indicates if this state is a concurrent state
    
    @property {Boolean}
  */
  isConcurrentState: function() {
    return this.getPath('parentState.substatesAreConcurrent');
  }.property(),
  
  /**
    Indicates if this state is a currently entered state. 
    
    A state is currently entered if during a state transition process the
    state's enterState method was invoked, but only after its exitState method 
    was called, if at all.
  */
  isEnteredState: function() {
    return this.stateIsEnteredSubstate(this);
  }.property('enteredSubstates').cacheable(),
  
  /**
    Indicate if this state has any substates
    
    @propety {Boolean}
  */
  hasSubstates: function() {
    return this.getPath('substates.length') > 0;
  }.property('substates'),
  
  /**
    Indicates if this state has any current substates
  */
  hasCurrentSubstates: function() {
    var current = this.get('currentSubstates');
    return !!current && current.get('length') > 0;
  }.property('currentSubstates').cacheable(),
  
  /**
    Indicates if this state has any currently entered substates
  */
  hasEnteredSubstates: function() {
    var entered = this.get('enteredSubstates');
    return !!entered  && entered.get('length') > 0;
  }.property('enteredSubstates').cacheable(),

  /**
    Will attempt to find a current state in the statechart that is relative to 
    this state. 
    
    Ordered set of rules to find a relative current state:
    
      1. If this state is a current state then it will be returned
      
      2. If this state has no current states and this state has a parent state then
        return parent state's first relative current state, otherwise return null
        
      3. If this state has more than one current state then use the given anchor state
         to get a corresponding substate that can be used to find a current state relative
         to the substate, if a substate was found. 
        
      4. If (3) did not find a relative current state then default to returning
         this state's first current substate. 

    @param anchor {State|String} Optional. a substate of this state used to help direct 
      finding a current state
    @return {SC.State} a current state
  */
  findFirstRelativeCurrentState: function(anchor) {
    if (this.get('isCurrentState')) return this;

    var currentSubstates = this.get('currentSubstates') || [],
        numCurrent = currentSubstates.get('length'),
        parent = this.get('parentState');

    if (numCurrent === 0) {
      return parent ? parent.findFirstRelativeCurrentState() : null;
    }

    if (numCurrent > 1) {
      anchor = this.getSubstate(anchor);
      if (anchor) return anchor.findFirstRelativeCurrentState();
    }
    
    return currentSubstates[0];
  },

  /**
    Used to re-enter this state. Call this only when the state a current state of
    the statechart.  
  */
  reenter: function() {
    if (this.get('isEnteredState')) {
      this.gotoState(this);
    } else {
       SC.Logger.error('Can not re-enter state %@ since it is not an entered state in the statechart'.fmt(this));
    }
  },
  
  /**
    Called by the statechart to allow a state to try and handle the given event. If the
    event is handled by the state then YES is returned, otherwise NO.
    
    There is a particular order in how an event is handled by a state:
    
     1. Basic function whose name matches the event
     2. Registered event handler that is associated with an event represented as a string
     3. Registered event handler that is associated with events matching a regular expression
     4. The unknownEvent function
      
    Use of event handlers that are associated with events matching a regular expression may
    incur a performance hit, so they should be used sparingly.
    
    The unknownEvent function is only invoked if the state has it, otherwise it is skipped. Note that
    you should be careful when using unknownEvent since it can be either abused or cause unexpected
    behavior.
    
    Example of a state using all four event handling techniques:
    
        SC.State.extend({
      
          // Basic function handling event 'foo'
          foo: function(arg1, arg2) { ... },
        
          // event handler that handles 'frozen' and 'canuck'
          eventHandlerA: function(event, arg1, arg2) {
            ...
          }.handleEvent('frozen', 'canuck'),
        
          // event handler that handles events matching the regular expression /num\d/
          //   ex. num1, num2
          eventHandlerB: function(event, arg1, arg2) {
            ...
          }.handleEvent(/num\d/),
        
          // Handle any event that was not handled by some other
          // method on the state
          unknownEvent: function(event, arg1, arg2) {
        
          }
      
        });
  */
  tryToHandleEvent: function(event, arg1, arg2) {

    var trace = this.get('trace'),
        sc = this.get('statechart'),
        ret;

    // First check if the name of the event is the same as a registered event handler. If so,
    // then do not handle the event.
    if (this._registeredEventHandlers[event]) {
      this.stateLogWarning("state %@ can not handle event '%@' since it is a registered event handler".fmt(this, event));
      return NO;
    }    
    
    if (this._registeredStateObserveHandlers[event]) {
      this.stateLogWarning("state %@ can not handle event '%@' since it is a registered state observe handler".fmt(this, event));
      return NO;
    }
    
    // Now begin by trying a basic method on the state to respond to the event
    if (SC.typeOf(this[event]) === SC.T_FUNCTION) {
      if (trace) this.stateLogTrace("will handle event '%@'".fmt(event));
      sc.stateWillTryToHandleEvent(this, event, event);
      ret = (this[event](arg1, arg2) !== NO);
      sc.stateDidTryToHandleEvent(this, event, event, ret);
      return ret;
    }
    
    // Try an event handler that is associated with an event represented as a string
    var handler = this._registeredStringEventHandlers[event];
    if (handler) {
      if (trace) this.stateLogTrace("%@ will handle event '%@'".fmt(handler.name, event));
      sc.stateWillTryToHandleEvent(this, event, handler.name);
      ret = (handler.handler.call(this, event, arg1, arg2) !== NO);
      sc.stateDidTryToHandleEvent(this, event, handler.name, ret);
      return ret;
    }
    
    // Try an event handler that is associated with events matching a regular expression
    
    var len = this._registeredRegExpEventHandlers.length,
        i = 0;
        
    for (; i < len; i += 1) {
      handler = this._registeredRegExpEventHandlers[i];
      if (event.match(handler.regexp)) {
        if (trace) this.stateLogTrace("%@ will handle event '%@'".fmt(handler.name, event));
        sc.stateWillTryToHandleEvent(this, event, handler.name);
        ret = (handler.handler.call(this, event, arg1, arg2) !== NO);
        sc.stateDidTryToHandleEvent(this, event, handler.name, ret);
        return ret;
      }
    }
    
    // Final attempt. If the state has an unknownEvent function then invoke it to 
    // handle the event
    if (SC.typeOf(this['unknownEvent']) === SC.T_FUNCTION) {
      if (trace) this.stateLogTrace("unknownEvent will handle event '%@'".fmt(event));
      sc.stateWillTryToHandleEvent(this, event, 'unknownEvent');
      ret = (this.unknownEvent(event, arg1, arg2) !== NO);
      sc.stateDidTryToHandleEvent(this, event, 'unknownEvent', ret);
      return ret;
    }
    
    // Nothing was able to handle the given event for this state
    return NO;
  },
  
  /**
    Called whenever this state is to be entered during a state transition process. This 
    is useful when you want the state to perform some initial set up procedures. 
    
    If when entering the state you want to perform some kind of asynchronous action, such
    as an animation or fetching remote data, then you need to return an asynchronous 
    action, which is done like so:
    
        enterState: function() {
          return this.performAsync('foo');
        }
    
    After returning an action to be performed asynchronously, the statechart will suspend
    the active state transition process. In order to resume the process, you must call
    this state's resumeGotoState method or the statechart's resumeGotoState. If no asynchronous 
    action is to be perform, then nothing needs to be returned.
    
    When the enterState method is called, an optional context value may be supplied if
    one was provided to the gotoState method.
    
    In the case that the context being supplied is a state context object 
    ({@link SC.StateRouteHandlerContext}), an optional `enterStateByRoute` method can be invoked
    on this state if the state has implemented the method. If `enterStateByRoute` is
    not part of this state then the `enterState` method will be invoked by default. The
    `enterStateByRoute` is simply a convenience method that helps removes checks to 
    determine if the context provide is a state route context object. 
    
    @param {Hash} [context] value if one was supplied to gotoState when invoked
    
    @see #representRoute
  */
  enterState: function(context) { },
  
  /**
    Notification called just before enterState is invoked. 
    
    Note: This is intended to be used by the owning statechart but it can be overridden if 
    you need to do something special.
    
    @param {Hash} [context] value if one was supplied to gotoState when invoked
    @see #enterState
  */
  stateWillBecomeEntered: function(context) { 
    this._isEnteringState = YES;
  },
  
  /**
    Notification called just after enterState is invoked. 
    
    Note: This is intended to be used by the owning statechart but it can be overridden if 
    you need to do something special.
    
    @param context {Hash} Optional value if one was supplied to gotoState when invoked
    @see #enterState
  */
  stateDidBecomeEntered: function(context) { 
    this._setupAllStateObserveHandlers();
    this._isEnteringState = NO;
  },
  
  /**
    Called whenever this state is to be exited during a state transition process. This is 
    useful when you want the state to peform some clean up procedures.
    
    If when exiting the state you want to perform some kind of asynchronous action, such
    as an animation or fetching remote data, then you need to return an asynchronous 
    action, which is done like so:
    
        exitState: function() {
          return this.performAsync('foo');
        }
    
    After returning an action to be performed asynchronously, the statechart will suspend
    the active state transition process. In order to resume the process, you must call
    this state's resumeGotoState method or the statechart's resumeGotoState. If no asynchronous 
    action is to be perform, then nothing needs to be returned.
    
    When the exitState method is called, an optional context value may be supplied if
    one was provided to the gotoState method.
    
    @param context {Hash} Optional value if one was supplied to gotoState when invoked
  */
  exitState: function(context) { },
  
  /**
    Notification called just before exitState is invoked. 
    
    Note: This is intended to be used by the owning statechart but it can be overridden 
    if you need to do something special.
    
    @param context {Hash} Optional value if one was supplied to gotoState when invoked
    @see #exitState
  */
  stateWillBecomeExited: function(context) { 
    this._isExitingState = YES;
    this._teardownAllStateObserveHandlers();
  },
  
  /**
    Notification called just after exitState is invoked. 
    
    Note: This is intended to be used by the owning statechart but it can be overridden 
    if you need to do something special.
    
    @param context {Hash} Optional value if one was supplied to gotoState when invoked
    @see #exitState
  */
  stateDidBecomeExited: function(context) { 
    this._isExitingState = NO;
  },
  
  /** @private 
  
    Used to setup all the state observer handlers. Should be done when
    the state has been entered.
  */
  _setupAllStateObserveHandlers: function() {
    this._configureAllStateObserveHandlers('addObserver');
  },
  
  /** @private 
  
    Used to teardown all the state observer handlers. Should be done when
    the state is being exited.
  */
  _teardownAllStateObserveHandlers: function() {
    this._configureAllStateObserveHandlers('removeObserver');
  },
  
  /** @private 
  
    Primary method used to either add or remove this state as an observer
    based on all the state observe handlers that have been registered with
    this state.
    
    Note: The code to add and remove the state as an observer has been
    taken from the observerable mixin and made slightly more generic. However,
    having this code in two different places is not ideal, but for now this
    will have to do. In the future the code should be refactored so that
    there is one common function that both the observerable mixin and the 
    statechart framework use.  
  */
  _configureAllStateObserveHandlers: function(action) {
    var key, values, value, dotIndex, path, observer, i, root;

    for (key in this._registeredStateObserveHandlers) {
      values = this._registeredStateObserveHandlers[key];
      for (i = 0; i < values.length; i += 1) {
        path = values[i]; observer = key;
  
        // Use the dot index in the path to determine how the state
        // should add itself as an observer.
  
        dotIndex = path.indexOf('.');

        if (dotIndex < 0) {
          this[action](path, this, observer);
        } else if (path.indexOf('*') === 0) {
          this[action](path.slice(1), this, observer);
        } else {
          root = null;

          if (dotIndex === 0) {
            root = this; path = path.slice(1);
          } else if (dotIndex === 4 && path.slice(0, 5) === 'this.') {
            root = this; path = path.slice(5);
          } else if (dotIndex < 0 && path.length === 4 && path === 'this') {
            root = this; path = '';
          }

          SC.Observers[action](path, this, observer, root);
        }
      }
    }
  },
  
  /**
    Call when an asynchronous action need to be performed when either entering or exiting
    a state.
    
    @see enterState
    @see exitState
  */
  performAsync: function(func, arg1, arg2) {
    return SC.Async.perform(func, arg1, arg2);
  },
  
  /** @override
  
    Returns YES if this state can respond to the given event, otherwise
    NO is returned
  
    @param event {String} the value to check
    @returns {Boolean}
  */
  respondsToEvent: function(event) {
    if (this._registeredEventHandlers[event]) return false;
    if (SC.typeOf(this[event]) === SC.T_FUNCTION) return true;
    if (this._registeredStringEventHandlers[event]) return true;
    if (this._registeredStateObserveHandlers[event]) return false;
    
    var len = this._registeredRegExpEventHandlers.length,
        i = 0,
        handler;
        
    for (; i < len; i += 1) {
      handler = this._registeredRegExpEventHandlers[i];
      if (event.match(handler.regexp)) return true;
    }
    
    return SC.typeOf(this['unknownEvent']) === SC.T_FUNCTION;
  },
  
  /**
    Returns the path for this state relative to the statechart's
    root state. 
    
    The path is a dot-notation string representing the path from
    this state to the statechart's root state, but without including
    the root state in the path. For instance, if the name of this
    state if "foo" and the parent state's name is "bar" where bar's
    parent state is the root state, then the full path is "bar.foo"
  
    @property {String}
  */
  fullPath: function() {
    var root = this.getPath('statechart.rootState');
    if (!root) return this.get('name');
    return this.pathRelativeTo(root);
  }.property('name', 'parentState').cacheable(),
  
  toString: function() {
    return this.get('fullPath');
  },
  
  /** @private */
  _enteredSubstatesDidChange: function() {
    this.notifyPropertyChange('enteredSubstates');
  }.observes('*enteredSubstates.[]'),
  
  /** @private */
  _currentSubstatesDidChange: function() {
    this.notifyPropertyChange('currentSubstates');
  }.observes('*currentSubstates.[]'),

  /** @private */
  _statechartTraceDidChange: function() {
    this.notifyPropertyChange('trace');
  },
  
  /** @private */
  _statechartOwnerDidChange: function() {
    this.notifyPropertyChange('owner');
  },
  
  /** 
    Used to log a state trace message
  */
  stateLogTrace: function(msg) {
    var sc = this.get('statechart');
    sc.statechartLogTrace("%@: %@".fmt(this, msg));
  },

  /** 
    Used to log a state warning message
  */
  stateLogWarning: function(msg) {
    var sc = this.get('statechart');
    sc.statechartLogWarning(msg);
  },
  
  /** 
    Used to log a state error message
  */
  stateLogError: function(msg) {
    var sc = this.get('statechart');
    sc.statechartLogError(msg);
  }

});

/**
  Use this when you want to plug-in a state into a statechart. This is beneficial
  in cases where you split your statechart's states up into multiple files and
  don't want to fuss with the sc_require construct.
  
  Example:
  
      MyApp.statechart = SC.Statechart.create({
        rootState: SC.State.design({
          initialSubstate: 'a',
          a: SC.State.plugin('path.to.a.state.class'),
          b: SC.State.plugin('path.to.another.state.class')
        })
      });
    
  You can also supply hashes the plugin feature in order to enhance a state or
  implement required functionality:

      SomeMixin = { ... };

      stateA: SC.State.plugin('path.to.state', SomeMixin, { ... })

  @param value {String} property path to a state class
  @param args {Hash,...} Optional. Hash objects to be added to the created state
*/
SC.State.plugin = function(value) {
  var args = SC.A(arguments); args.shift();
  var func = function() {
    var klass = SC.objectForPropertyPath(value);
    if (!klass) {
      console.error('SC.State.plugin: Unable to determine path %@'.fmt(value));
      return undefined;
    }
    if (!klass.isClass || !klass.kindOf(SC.State)) {
      console.error('SC.State.plugin: Unable to extend. %@ must be a class extending from SC.State'.fmt(value));
      return undefined;
    }
    return klass.extend.apply(klass, args);
  };
  func.statePlugin = YES;
  return func;
};

SC.State.design = SC.State.extend;<|MERGE_RESOLUTION|>--- conflicted
+++ resolved
@@ -16,7 +16,7 @@
   it immediately registers itself with it parent states. 
   
   You do not create an instance of a state itself. The statechart manager will go through its 
-  state hierarchy and create the states itself.
+  state heirarchy and create the states itself.
 
   For more information on using statecharts, see SC.StatechartManager.
 
@@ -214,12 +214,8 @@
     this._isExitingState = NO;
 
     // Setting up observes this way is faster then using .observes,
-<<<<<<< HEAD
-    // which adds a noticeable increase in initialization time.
-=======
     // which adds a noticable increase in initialization time.
     
->>>>>>> 15e8330f
     var sc = this.get('statechart'),
         ownerKey = sc ? sc.get('statechartOwnerKey') : null,
         traceKey = sc ? sc.get('statechartTraceKey') : null;
@@ -667,7 +663,7 @@
     Will generate path for a given state that is relative to this state. It is
     required that the given state is a substate of this state.
     
-    If the hierarchy of the given state to this state is the following:
+    If the heirarchy of the given state to this state is the following:
     A > B > C, where A is this state and C is the given state, then the 
     relative path generated will be "B.C"
   */
