// ========================================================================
// SproutCore
// copyright 2006-2011 Strobe Inc.
// ========================================================================

sc_require('views/text_field') ;
sc_require('system/utils/misc') ;
sc_require('delegates/inline_text_field');

/**
  @class
  
  The inline text editor is used to display an editable area for controls 
  that are not always editable such as label views and source list views.
  
  You generally will not use the inline editor directly but instead will
  invoke beginEditing() and endEditing() on the views you are 
  editing. If you would like to use the inline editor for your own views, 
  you can do that also by using the editing API described here.
  
  h2. Using the Inline Editor in Your Own Views

  To use the inlineEditor on a custom view you should mixin SC.InlineEditable on
  it. SC.InlineTextFieldView is the default editor so you do not need to do any
  other setup. The class methods beginEditing, commitEditing, and discardEditing
  still exist for backwards compatibility but should not be used on new views.

  {{{
    MyProject.MyView = SC.View.extend(SC.InlineEditable, {
    });
  }}}
  
  h3. Starting the Editor
  
  The inline editor works by positioning itself over the top of your view 
  with the same offset, width, and font information.

  To start it simply call beginEditing on your view.

  {{{
    myView.beginEditing();
  }}}
  
  By default, if the inline editor is currently in use elsewhere, it will automatically
  close itself over there and begin editing for your view instead. This behavior
  is defined by the inlineEditorDelegate of your view, and can be changed by using
  one other than the default.

  h2. Committing or Discarding Changes
  
  Normally the editor will automatically commit or discard its changes 
  whenever the user exits the edit mode by pressing enter, escape, or clicking
  elsewhere on the page. If you need to force the editor to end editing, you can
  do so by calling commitEditing() or discardEditing():
  
  {{{
    myView.commitEditing();
    myView.discardEditing();
  }}}
  
  Both methods will try to end the editing context and will call the 
  relevant delegate methods on the inlineEditorDelegate set on your view.
  
  Note that it is possible an editor may not be able to commit editing 
  changes because either the delegate disallowed it or because its validator
  failed.  In this case commitEditing() will return NO.  If you want to
  end editing anyway, you can discard the editing changes instead by calling
  discardEditing().  This method will generally succeed unless your delegate
  refuses it as well.
  
  @extends SC.TextFieldView
  @since SproutCore 1.0
*/
SC.InlineTextFieldView = SC.TextFieldView.extend(SC.InlineEditor,
/** @scope SC.InlineTextFieldView.prototype */ {
  classNames: ['inline-editor'],
  /**
    Over-write magic number from SC.TextFieldView
  */
  _topOffsetForFirefoxCursorFix: 0,

  /*
  * @private
  * @method
  *
  * Scans the given element for presentation styles from css.
  *
  * @params {element} the dom element to scan
  * @returns {String} a style string that was copied from the element
  */
  _updateViewStyle: function(el) {
    var styles = '',
        s=SC.getStyle(el,'font-size');

    if(s && s.length>0) styles = styles + "font-size: "+ s + " !important; ";

    s=SC.getStyle(el,'font-family');
    if(s && s.length>0) styles = styles + "font-family: " + s + " !important; ";

    s=SC.getStyle(el,'font-weight');
    if(s && s.length>0) styles = styles + "font-weight: " + s + " !important; ";

    s=SC.getStyle(el,'z-index');
    if(s && s.length>0) styles = styles + "z-index: " + s + " !important; ";

    s=SC.getStyle(el,'line-height');
    if(s && s.length>0) styles = styles + "line-height: " + s + " !important; ";

    s=SC.getStyle(el,'text-align');
    if(s && s.length>0) styles = styles + "text-align: " + s + " !important; ";

    s=SC.getStyle(el,'top-margin');
    if(s && s.length>0) styles = styles + "top-margin: " + s + " !important; ";

    s=SC.getStyle(el,'bottom-margin');
    if(s && s.length>0) styles = styles + "bottom-margin: " + s + " !important; ";

    s=SC.getStyle(el,'left-margin');
    if(s && s.length>0) styles = styles + "left-margin: " + s + " !important; ";

    s=SC.getStyle(el,'right-margin');
    if(s && s.length>0) styles = styles + "right-margin: " + s + " !important; ";

    return styles;
  },

  /*
  * @private
  * @method
  *
  * Scans the given element for positioning styles from css.
  *
  * @params {element} the dom element to scan
  * @returns {String} a style string copied from the element
  */
  _updateViewPaddingStyle: function(el) {
    var styles = '',
    s=SC.getStyle(el,'padding-top');

    if(s && s.length>0) styles = styles + "top: "+ s + " !important; ";

    s=SC.getStyle(el,'padding-bottom');
    if(s && s.length>0) styles = styles + "bottom: " + s + " !important; ";

    s=SC.getStyle(el,'padding-left');
    if(s && s.length>0) styles = styles + "left: " + s + " !important; ";

    s=SC.getStyle(el,'padding-right');
    if(s && s.length>0) styles = styles + "right: " + s + " !important; ";

    return styles;
	},

  /*
  * @private
  * @method
  *
  * Scans the given element for styles and copies them into a style element in
  * the head. This allows the styles to be overriden by css matching classNames
  * on the editor.
  *
  * @params {element} the dom element to copy
  */
	updateStyle: function(exampleElement) {
    if(exampleElement.length) exampleElement = exampleElement[0];

    // the styles are placed into a style element so that they can be overridden
    // by your css based on the editor className
    var styleElement = document.getElementById('sc-inline-text-field-style'),
		s = this._updateViewStyle(exampleElement),
		p = this._updateViewPaddingStyle(exampleElement),

		str = ".inline-editor input{"+s+"}" +
					".inline-editor textarea{"+s+"}" +
					".inline-editor .padding{"+p+"}";

    // the style element is lazily created
    if(!styleElement) {
      var head = document.getElementsByTagName('head')[0],
      styleElement = document.createElement('style');

      styleElement.type= 'text/css';
      styleElement.media= 'screen';
      styleElement.id = 'sc-inline-text-field-style';

      head.appendChild(styleElement);
    }

<<<<<<< HEAD
    // now that we know the element exists, write the styles

    // IE method
    if(styleElement.styleSheet) styleElement.styleSheet.cssText= str;
    // other browsers
    else styleElement.innerHTML = str;
	},

  /*
  * @method
  *
  * Positions the editor over the passed view.
  *
  * If you want to tweak the positioning of the editor, you may pass a custom
  * frame for it to position itself on.
  *
  * Additionally, if your view is a member of a collectionView, the isCollection
  * flag should be set to YES.
  *
  * @param {SC.View} the view to be positioned over
  * @param {Hash} optional custom frame
  * @param {Boolean} if the view is a member of a collection
  */
	positionOverTargetView: function(target, isCollection, pane, frame, elem) {
    if(!pane) pane = target.get('pane');

    if(!elem) elem = target.$()[0];

    // if we weren't given a frame, build one from the target
    if(!frame) {
      var tempFrame = label.get('frame');

      frame = SC.viewportOffset(elem);

      frame.height = tempFrame.height;
      frame.width = tempFrame.width;
=======
    this._originalValue = options.value;

    if (SC.none(this._originalValue)){
      this._originalValue = "";
    }
    this._multiline = (options.multiline !== undefined) ? options.multiline : NO ;
    if (this._multiline) {
      this.set('isTextArea', YES);
    } else {
      this.set('isTextArea', NO);
>>>>>>> 50e19b06
    }

<<<<<<< HEAD
    var layout={},
		paneElem = pane.$()[0],
		tarLayout = target.get('layout');

    layout.height = frame.height;
    layout.width = frame.width;

    if (isCollection && tarLayout.left) {
      layout.left=frame.x-tarLayout.left-paneElem.offsetLeft-1;
=======
    // set field values
    this.set('validator', options.validator) ;
    this.set('value', this._originalValue) ;
    //this.set('selectedRange', options.selectedRange || { start: this._originalValue.length, length: 0 }) ;

    // add to window.


    // First try to find the pane in the options hash.
    // If it's not available, ask the delegate for it.
    pane = options.pane;
    if (!pane) {
      pane = del.get('pane');
    }
    paneElem = pane.$()[0];

    layout.height = this._optframe.height;
    layout.width=this._optframe.width;

    tarLayout = options.layout;
    if (!tarLayout) {
      tarLayout = del.get('layout');
    }
    if (this._optIsCollection && tarLayout.left) {
      layout.left=this._optframe.x-tarLayout.left-paneElem.offsetLeft-1;
>>>>>>> 50e19b06
      if(SC.browser.msie==7) layout.left--;
    } else {
      layout.left=frame.x-paneElem.offsetLeft-1;
      if(SC.browser.msie==7) layout.left--;
    }

    if (isCollection && tarLayout.top) {
      layout.top=frame.y-tarLayout.top-paneElem.offsetTop;
      if(SC.browser.msie==7) layout.top=layout.top-2;
    } else {
      layout.top=frame.y-paneElem.offsetTop;
      if(SC.browser.msie==7) layout.top=layout.top-2;
    }

    this.set('layout', layout);
	},

  /*
  * Flag indicating whether the editor should automatically commit if you click
  * outside it.
  *
  * @type {Boolean}
  */
  commitOnBlur: YES,

  /*
  * Flag indicating whether the editor is allowed to use multiple lines.
  * If set to yes it will be rendered using a text area instead of a text input.
  *
  * @type {Boolean}
  */
  multiline: NO,

  /*
  * Translates the multiline flag into something TextFieldView understands.
  *
  * @type {Boolean}
  */
  isTextArea: function() {
    return this.get('multiline');
  }.property('multiline').cacheable(),

  /*
  * Begins editing the given view, positions the editor on top of the view, and
  * copies the styling of the view onto the editor.
  *
  * @params {SC.InlineEditable} the view being edited
  *
  * @returns {Boolean} YES on success
  */
  beginEditing: function(original, label) {
		if(!original(label)) return NO;

    var pane = label.get('pane'), elem = this.get('exampleElement');

    this.beginPropertyChanges();

    // if we have an exampleElement we need to make sure it's an actual
    // DOM element not a jquery object
    if(elem) {
      if(elem.length) elem = elem[0];
    }

    // if we don't have an element we need to get it from the target
    else {
      elem = label.$()[0];
    }

    this.updateStyle(elem);

    this.positionOverTargetView(label, this.get('isCollection'), pane, this.get('exampleFrame'), elem);

    this._previousFirstResponder = pane ? pane.get('firstResponder') : null;
    this.becomeFirstResponder();
    this.endPropertyChanges() ;

    return YES;
  }.enhance(),

  /**
    Invoked whenever the editor loses (or should lose) first responder 
    status to commit or discard editing.
    
    @returns {Boolean}
  */
  blurEditor: function(evt) {
    if (!this.get('isEditing')) return YES ;
    return this.commitOnBlur ? this.commitEditing() : this.discardEditing();
  },
  
  /** 
    @method
    @private

    Called by commitEditing and discardEditing to actually end editing.
    
  */
  _endEditing: function(original) {
    var ret = original();

    // resign first responder if not done already.  This may call us in a 
    // loop but since isEditing is already NO, nothing will happen.
    if (this.get('isFirstResponder')) {
      var pane = this.get('pane');
      if (pane && this._previousFirstResponder) {
        pane.makeFirstResponder(this._previousFirstResponder);
      } else this.resignFirstResponder();
    }
    this._previousFirstResponder = null ; // clearout no matter what

    return ret;
  }.enhance(),

  // TODO: make textArea automatically resize to fit content

  /** @private */
  mouseDown: function(e) {
    arguments.callee.base.call(this, e) ;
    return this.get('isEditing');
  },
  
  touchStart: function(e){
    this.mouseDown(e);
  },
  
  /** @private */
  keyDown: function(evt) {
    var ret = this.interpretKeyEvents(evt) ;
    this.fieldValueDidChange(true);
    return !ret ? NO : ret ;
  },
  
  /** @private */
  insertText: null,
  
  //keyUp: function() { return true; },

  _scitf_blurInput: function() {
    var el = this.$input()[0];
    if (el) el.blur();
    el = null;
  },

  // [Safari] if you don't take key focus away from an element before you 
  // remove it from the DOM key events are no longer sent to the browser.
  /** @private */
  willRemoveFromParent: function() {
    return this._scitf_blurInput();
  },
  
  // ask owner to end editing.
  /** @private */
  willLoseFirstResponder: function(responder, evt) {
    if (responder !== this) return;

    // if we're about to lose first responder for any reason other than
    // ending editing, make sure we clear the previous first responder so 
    // isn't cached
    this._previousFirstResponder = null;
    
    // store the original event that caused this to loose focus so that
    // it can be passed to the delegate
    this._origEvent = evt;
    
    // should have been covered by willRemoveFromParent, but this was needed 
    // too.
    this._scitf_blurInput();
    return this.blurEditor(evt) ;
  },
  
  /**
    invoked when the user presses escape.  Returns true to ignore keystroke
    
    @returns {Boolean}
  */
  cancel: function() { 
    this.discardEditing(); 
    return YES;
  },
  
  // do it here instead of waiting on the binding to make sure the UI
  // updates immediately.
  /** @private */
  fieldValueDidChange: function(partialChange) {
    arguments.callee.base.call(this, partialChange) ;
    //this.resizeToFit(this.getFieldValue()) ;
  },
  
  // invoked when the user presses return.  If this is a multi-line field,
  // then allow the newine to proceed.  Otherwise, try to commit the 
  // edit.
  /** @private */
  insertNewline: function(evt) { 
    if (this.get('isTextArea')) {
      evt.allowDefault();
      return arguments.callee.base.call(this, evt) ;
    } else {
      // TODO : this is a work around. There is a bug where the 
      // last character would get dropped 
      // if the editing was completed by pressing return
      // needs to be fixed
      if (this.get('value') != this.$input().val()) {
        this.set('value', this.$input().val());
      }
      
      this.commitEditing() ;
      return YES ;
    }
  },
  
  // Tries to find the next key view when tabbing.  If the next view is 
  // editable, begins editing.
  /** @private */
  insertTab: function(evt) {
    var target = this.target; // removed by commitEditing()
    this.resignFirstResponder();
    this.commitEditing() ;
    if(target){
      var next = target.get('nextValidKeyView');
      if(next && next.beginEditing) next.beginEditing();
    }
    return YES ;
  },

  /** @private */
  insertBacktab: function(evt) {
    var target = this.target; // removed by commitEditing()
    this.resignFirstResponder();
    this.commitEditing() ;
    if(target){
      var prev = target.get('previousValidKeyView');
      if(prev && prev.beginEditing) prev.beginEditing();
    }
    return YES ;
  },
  
  /** @private */
  deleteForward: function(evt) {
    evt.allowDefault();
    return YES;
  },
  
  /** @private */
  deleteBackward: function(evt) {
    evt.allowDefault();
    return YES ;
  }
});

/*
* These class methods allow you to manage an editor without implementing
* SC.Editable. They exist for backwards compatibility and should no longer be
* used.
*/
SC.mixin(SC.InlineTextFieldView, {
  inlineEditorDelegate: SC.InlineTextFieldDelegate,

  label: null,
  editor: null,

  /*
  * @method
  *
  * This method creates a singleton editor editing your view. Delegate methods
  * will be called on your view as normal.
  *
  * To trigger compatibility mode, call this method with a hash of options. The
  * required options are:
  *
    {{{
      SC.InlineTextFieldView.beginEditing({
        delegate: myView,
        frame: myView.get('frame'),
        exampleElement: myView.$()
      }) ;
    }}}
  *
    - *delegate* The view that should be notified of events on the editor.
    - *frame* The frame of the view that you want the editor to position itself over.
    - *exampleElement* A DOM element to use when copying styles.

  * Other options may be passed to further customize the editor:
  *
    - *multiline* If YES then the hitting return will add to the value instead of exiting the inline editor.
    - *commitOnBlur* If YES then blurring will commit the value, otherwise it will discard the current value.  Defaults to YES.
    - *validator* Validator to be attached to the field.

    The editor expects your source view to implement the InlineTextFieldViewDelegate protocol.

    @params {Object} a hash of options or the view to edit
    @returns {Boolean} whether editing began successfully
  */
  beginEditing: function(label) {
    var del, editor, options, value, labelProxy;

    // for backwards compatibility, we allow you to pass an options hash with options that will be set on the editor
    if(SC.typeOf(label) === SC.T_HASH) {
      options = label;

      if(!options.delegate || !options.exampleElement || !options.frame) {
        SC.error("Delegate, exampleElement, and frame options are required.");
        return NO;
      }

      label = options.delegate;
      value = options.value;
    }

    else {
      value = label.get('value');
    }

    labelProxy = SC.beget(label);

    // these functions may have side effects, so they need to have their
    // this reference assigned to the original object before proxying
    labelProxy.mixin({
      inlineEditorWillBeginEditing: function() {
        if(label.inlineEditorWillBeginEditing) label.inlineEditorWillBeginEditing.apply(label, arguments);
      },

      inlineEditorDidBeginEditing: function() {
        if(label.inlineEditorDidBeginEditing) label.inlineEditorDidBeginEditing.apply(label, arguments);
      },

      inlineEditorWillCommitEditing: function(editor, value, editable) {
        if(label.inlineEditorWillCommitEditing) label.inlineEditorWillCommitEditing(editor, value, editable);
        if(label.inlineEditorWillEndEditing) label.inlineEditorWillEndEditing(editor, value);
      },

      inlineEditorDidCommitEditing: function(editor, value, editable) {
        if(label.inlineEditorDidCommitEditing) label.inlineEditorDidCommitEditing(editor, value, editable);
        if(label.inlineEditorDidEndEditing) label.inlineEditorDidEndEditing(editor, value);

        SC.InlineTextFieldView._endEditing();
      },

      inlineEditorWillDiscardEditing: function(editor, editable) {
        if(label.inlineEditorWillDiscardEditing) label.inlineEditorWillDiscardEditing(editor, editable);
        if(label.inlineEditorWillEndEditing) label.inlineEditorWillEndEditing(editor, this.get('value'));
      },

      inlineEditorDidDiscardEditing: function(editor, editable) {
        if(label.inlineEditorDidDiscardEditing) label.inlineEditorDidDiscardEditing(editor, editable);
        if(label.inlineEditorDidEndEditing) label.inlineEditorDidEndEditing(editor, this.get('value'));

        SC.InlineTextFieldView._endEditing();
      }
    });

    if(label.inlineEditorShouldBeginEditing && !label.inlineEditorShouldBeginEditing(label, value)) return NO;

    this.editor = editor = this.inlineEditorDelegate.acquireEditor(label);

    editor.set('value', value);

    if(options) {
      editor.set('exampleElement', options.exampleElement);
      editor.set('exampleFrame', options.frame);
      editor.set('multiline', options.multiline);
      editor.set('escapeHTML', options.escapeHTML);
      editor.set('isCollection', options.isCollection);
      editor.set('commitOnBLur', options.commitOnBlur);
      editor.set('validator', options.validator);
    }

    if(editor) return editor.beginEditing(labelProxy);
    else return NO;
  },

  /*
  * @method
  *
  * Ends editing on the current editor and saves the value back to the
  * view being edited.
  *
  * @returns {Boolean} whether the editor was allowed to commit successfully
  */
  commitEditing: function() {
    return this.inlineEditorDelegate.editor ? this.inlineEditorDelegate.editor.commitEditing() : NO;
  },

  /*
  * @method
  *
  * Ends editing on the current editor without saving the value.
  *
  * @returns {Boolean} whether the editor was allowed to discard successfully
  */
  discardEditing: function() {
    return this.inlineEditorDelegate.editor ? this.inlineEditorDelegate.editor.discardEditing() : NO;
  },

  /*
  * @private
  * @method
  *
  * Cleans up the current editor and editing context.
  */
  _endEditing: function() {
    this.inlineEditorDelegate.releaseEditor(this.editor);

    this.editor = null;
  }
});
<|MERGE_RESOLUTION|>--- conflicted
+++ resolved
@@ -186,7 +186,6 @@
       head.appendChild(styleElement);
     }
 
-<<<<<<< HEAD
     // now that we know the element exists, write the styles
 
     // IE method
@@ -223,31 +222,8 @@
 
       frame.height = tempFrame.height;
       frame.width = tempFrame.width;
-=======
-    this._originalValue = options.value;
-
-    if (SC.none(this._originalValue)){
-      this._originalValue = "";
-    }
-    this._multiline = (options.multiline !== undefined) ? options.multiline : NO ;
-    if (this._multiline) {
-      this.set('isTextArea', YES);
-    } else {
-      this.set('isTextArea', NO);
->>>>>>> 50e19b06
-    }
-
-<<<<<<< HEAD
-    var layout={},
-		paneElem = pane.$()[0],
-		tarLayout = target.get('layout');
-
-    layout.height = frame.height;
-    layout.width = frame.width;
-
-    if (isCollection && tarLayout.left) {
-      layout.left=frame.x-tarLayout.left-paneElem.offsetLeft-1;
-=======
+    }
+
     // set field values
     this.set('validator', options.validator) ;
     this.set('value', this._originalValue) ;
@@ -273,7 +249,6 @@
     }
     if (this._optIsCollection && tarLayout.left) {
       layout.left=this._optframe.x-tarLayout.left-paneElem.offsetLeft-1;
->>>>>>> 50e19b06
       if(SC.browser.msie==7) layout.left--;
     } else {
       layout.left=frame.x-paneElem.offsetLeft-1;
