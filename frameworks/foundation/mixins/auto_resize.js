// ==========================================================================
// Project:   SproutCore - JavaScript Application Framework
// Copyright: ©2006-2011 Strobe Inc. and contributors.
//            Portions ©2008-2011 Apple Inc. All rights reserved.
// License:   Licensed under MIT license (see license.js)
// ==========================================================================

sc_require("system/utils/string_measurement");

/**
  @class
  Use this mixin to make your view automatically resize based upon its value,
  title, or other string property. Only works for views that support automatic
  resizing.

  Supporting Automatic Resizing
  -------------------------------------
  To support automatic resizing, your view must provide these properties:

  - *`supportsAutoResize`.* Must be set to YES.

  - *`autoResizeLayer`* A DOM element to use as a template for resizing the
    view. Font sizes and other styles will be copied to the measuring element
    SproutCore uses to measure the text.

  - *`autoResizeText`.* The text to measure. A button view might make a proxy
    to its `displayTitle`, for instance.

  Your view may also supply:

  - *`autoResizePadding`.* An amount to add to the measured size. This may be either
    a single number to be added to both width and height, or a hash containing
    separate `width` and `height` properties.


  NOTE: these properties are not defined in the mixin itself because the supporting view,
  rather than the user of SC.AutoResize, will be providing the properties, and mixing
  SC.AutoResize into the view should not override these properties.
*/
SC.AutoResize = {
  /*@scope SC.AutoResize.prototype */

  /**
    If YES, automatically resizes the view (default). If NO, only measures,
    setting 'measuredSize' to the measured value (you can bind to measuredSize
    and update size manually).

    @type Boolean
    @default YES
  */
  shouldAutoResize: YES,

  /**
    If NO, prevents SC.AutoResize from doing anything at all.

    @type Boolean
    @default YES
  */
  shouldMeasureSize: YES,

  /**
    Caches sizes for measured strings. This cache does not have a max size, so
    should only be used when a view has a limited number of possible values.
    Multiple views that have the same batchResizeId will share the same cache.

    @type Boolean
    @default NO
  */
  shouldCacheSizes: NO,

  /**
    Determines if the view's width should be resized
    on calculation.

    @type Boolean
    @default YES
  */
  shouldResizeWidth: YES,

  /**
    Determines if the view's height should be resized
    on calculation. Default is NO to retain backwards
    compatibility.
    
    @type Boolean
    @default NO
  */
  shouldResizeHeight: NO,
  
  /**
    The measured size of the view's content (the value of the autoResizeField). 
    This property is observable, and, if used in conjunction with setting
    shouldAutoResize to NO, allows you to customize the 'sizing' part, using
    SC.AutoResize purely for its measuring code.
    
    @type Rect
  */
  measuredSize: { width: 0, height: 0 },
  
  /**
    If provided, will limit the maximum width to this value.
  */
  maxWidth: null,
  
  /**
    If provided, will limit the maximum height to this value.
  */
  maxHeight: null,
  
  /**
    If YES, the view's text will be resized to fit the view. This is applied _after_ any
    resizing, so will only take affect if shouldAutoResize is off, or a maximum width/height
    is set.
    
    You also must set a minimum and maximum font size. Any auto resizing will happen at the
    maximum size, and then the text will be resized as necessary.
  */
  shouldAutoFitText: NO,

  /**
    If NO, the calculated font size may be any size between minFontSize and
    maxFontSize. If YES, it will only be either minFontSize or maxFontSize.

    @type Boolean
    @default NO
  */
  autoFitDiscreteFontSizes: NO,
  
  /**
    The minimum font size to use when automatically fitting text. If shouldAutoFitText is set,
    this _must_ be supplied.
    
    Font size is in pixels.
  */
  minFontSize: 12,
  
  /**
    The maximum font size to use when automatically fitting text. If shouldAutoFitText is set,
    this _must_ be supplied.
    
    Font size is in pixels.
  */
  maxFontSize: 20,
  
  /**
    If shouldAutoFitText is YES, this is the calculated font size.
  */
  calculatedFontSize: 20,
  
  fontPropertyDidChange: function() {
    if(this.get('shouldAutoFitText')) this.invokeLast(this.fitTextToFrame);
  }.observes('shouldAutoFitText', 'minFontSize', 'maxFontSize', 'measuredSize'),

  /**
    Observes the measured size and actually performs the resize if necessary.
  */
  measuredSizeDidChange: function() {
    var measuredSize = this.get('measuredSize'),
    calculatedWidth = measuredSize.width, calculatedHeight = measuredSize.height,
    paddingHeight, paddingWidth,
    autoResizePadding = this.get('autoResizePadding') || 0,
    maxWidth = this.get('maxWidth'), maxHeight = this.get('maxHeight');

    if(SC.typeOf(autoResizePadding) === SC.T_NUMBER) {
      paddingHeight = paddingWidth = autoResizePadding;
    } else {
      paddingHeight = autoResizePadding.height;
      paddingWidth = autoResizePadding.width;
    }

    calculatedHeight += paddingHeight;
    calculatedWidth += paddingWidth;

    if(this.get('shouldAutoResize')) {
      // if we are allowed to autoresize, adjust the layout
      if (this.get('shouldResizeWidth')) {
        if (maxWidth && calculatedWidth > maxWidth) {
          calculatedWidth = maxWidth;
        }
        this.set('calculatedWidth', calculatedWidth);
        this.adjust('width', calculatedWidth);
      }

      if (this.get('shouldResizeHeight')) {
        if (maxHeight && calculatedHeight > maxHeight) {
          calculatedHeight = maxHeight;
        }
        this.set('calculatedHeight', calculatedHeight);
        this.adjust('height', calculatedHeight);
      }
    }

  }.observes('shouldAutoResize', 'measuredSize', 'autoResizePadding', 'maxWidth', 'minWidth', 'shouldResizeWidth', 'shouldResizeHeight'),

  /**
    @private
    Begins observing the auto resize field.
  */
  initMixin: function() {
    // @if (debug)
    if (!this.get('supportsAutoResize')) {
      throw "View `%@` does not support automatic resize. See documentation for SC.AutoResize".fmt(this);
    }
    // @endif
  },

  /**
    If this property is provided, all views that share the same value for this property will be resized as a batch for increased performance.

    @type String
  */
  batchResizeId: null,

  /**
    Schedules a measurement to happen later.
  */
  scheduleMeasurement: function() {
    var batchResizeId = this.get('batchResizeId');

    // only measure if we are visible, active, and the text or style actually changed
    if (!this.get('shouldMeasureSize') || !this.get('isVisibleInWindow') || (this.get('autoResizeText') === this._lastMeasuredText && batchResizeId === this._lastMeasuredId)) return;

    // batchResizeId is allowed to be undefined; views without an id will just
    // get measured one at a time
    SC.AutoResizeManager.scheduleMeasurementForView(this, batchResizeId);
  }.observes('isVisibleInWindow', 'shouldMeasureSize', 'autoResizeText', 'batchResizeId'),

  _lastMeasuredText: null,

  _cachedMetrics: function(key, value) {
    if(!this.get('shouldCacheSizes')) return;

    // if we don't have a tag, then it is unique per view
    // you shouldn't usually turn on caching without a tag, but it is supported
    var cacheSlot = SC.cacheSlotFor(this.get('batchResizeId') || this),
    autoResizeText = this.get('autoResizeText');

    if(value) cacheSlot[autoResizeText] = value;
    else value = cacheSlot[autoResizeText];

    return value;
  }.property('shouldCacheSizes', 'autoResizeText', 'batchResizeId').cacheable(),

  /**
    Measures the size of the view.

    @param batch For internal use during batch resizing.
  */
  measureSize: function(batch) {
    var metrics, layer = this.get('autoResizeLayer'), autoResizeText = this.get('autoResizeText'),
        ignoreEscape = !this.get('escapeHTML'),
        batchResizeId = this.get('batchResizeId'),
        cachedMetrics = this.get('_cachedMetrics'),
        maxFontSize = this.get('maxFontSize');

    if(!layer) return;

    // There are three special cases.
    //   - size is cached: the cached size is used with no measurement
    //     necessary
    //   - empty: we should do nothing. The metrics are 0.
    //   - batch mode: just call measureString.
    //
    // If we are in neither of those special cases, we should go ahead and
    // resize normally.
    //
    if(cachedMetrics) {
      metrics = cachedMetrics;
    }

    else if (SC.none(autoResizeText) || autoResizeText === "") {
      metrics = { width: 0, height: 0 };
    }

    else if (batch) {
      metrics = SC.measureString(autoResizeText, ignoreEscape);
    }

    else {
      this.prepareLayerForStringMeasurement(layer);

      metrics = SC.metricsForString(autoResizeText, layer, this.get('classNames'), ignoreEscape);
    }

    // In any case, we set measuredSize.
    this.set('measuredSize', metrics);

    // and update the cache if we are using it
    if(this.get('shouldCacheSizes')) this.setIfChanged('_cachedMetrics', metrics);

    // set the measured value so we can avoid extra measurements in the future
    this._lastMeasuredText = autoResizeText;
    this._lastMeasuredId = batchResizeId;

    return metrics;
  },
  
  
  //
  // FITTING TEXT
  //
  
  /**
    If we are fitting text, the layer must be measured with its font size set to our
    maximum font size.
  */
  prepareLayerForStringMeasurement: function(layer) {
    var maxFontSize = this.get('maxFontSize');

    if (this.get('shouldAutoFitText') && this.get('calculatedFontSize') !== maxFontSize) {
      layer.style.fontSize = maxFontSize + "px";
    }
  },
  
  /**
    Whenever the view resizes, the text fitting must be reevaluated.
  */
  viewDidResize: function(orig) {
    orig();

    this.fontPropertyDidChange();
  }.enhance(),
  
  /**
    Fits the text into the frame's size, minus autoResizePadding.
  */
  fitTextToFrame: function() {      
    // we can only fit text when we have a layer.
    var layer = this.get('autoResizeLayer');
    if (!layer) return;

    var maxFontSize = this.get('maxFontSize'),
        minFontSize = this.get('minFontSize');

    // if the font size has been adjusted, reset it to the max
    this.prepareLayerForStringMeasurement(layer);
    
    var frame = this.get('frame'),
    
        padding = this.get('autoResizePadding') || 0,
        
        // these need to be shrunk by 1 pixel or text that is exactly as wide as
        // the frame will be truncated
        width = frame.width - 1, height = frame.height - 1,
        measured = this.get('measuredSize'),
        mWidth = measured.width, mHeight = measured.height;

    // figure out and apply padding to the width/height
    if(SC.typeOf(padding) === SC.T_NUMBER) {
      width -= padding;
      height -= padding;
    } else {
      width -= padding.width;
      height -= padding.height;
    }
        
    // measured size is at maximum. If there is no resizing to be done, short-circuit.
    if (mWidth <= width && mHeight <= height) return;

    // if only discrete values are allowed, we can short circuit here and just
    // use the minimum
    if(this.get('autoFitDiscreteFontSizes')) {
      actual = minFontSize;
    }

    // otherwise we have to find the actual best font size
    else {
      // now, we are going to make an estimate font size. We will figure out the proportion
      // of both actual width and actual height to the measured width and height, and then we'll
      // pick the smaller. We'll multiply that by the maximum font size to figure out
      // a rough guestimate of the proper font size.
      var xProportion = width / mWidth, yProportion = height / mHeight,
      
          guestimate = Math.floor(maxFontSize * Math.min(xProportion, yProportion)),
          actual,
          
          classNames = this.get('classNames'),
          ignoreEscape = !this.get('escapeHTML'),
          value = this.get('autoResizeText'),
          
          metrics;
      

      guestimate = actual = Math.min(maxFontSize, Math.max(minFontSize, guestimate));

      // Now, we must test the guestimate. Based on that, we'll either loop down
      // or loop up, depending on the measured size.
      layer.style.fontSize = guestimate + "px";
      metrics = SC.metricsForString(value, layer, classNames, ignoreEscape);

      if (metrics.width > width || metrics.height > height) {
        
        // if we're larger, we must go down until we are smaller, at which point we are done.
        for (guestimate = guestimate - 1; guestimate >= minFontSize; guestimate--) {
          layer.style.fontSize = guestimate + "px";
          metrics = SC.metricsForString(value, layer, classNames, ignoreEscape);
          
          // always have an actual in this case; even if we can't get it small enough, we want
          // to keep this as close as possible.
          actual = guestimate;
          
          // if the new size is small enough, stop shrinking and set it for real
          if (metrics.width <= width && metrics.height <= height) {
            break;
          }
        }
        
      } else if (metrics.width < width || metrics.height < height) {
        // if we're smaller, we must go up until we hit maxFontSize or get larger. If we get
        // larger, we want to use the previous guestimate (which we know was valid)
        //
        // So, we'll start actual at guestimate, and only increase it while we're smaller.
        for (guestimate = guestimate + 1; guestimate <= maxFontSize; guestimate++) {
          layer.style.fontSize = guestimate + "px";
          metrics = SC.metricsForString(value, layer, classNames, ignoreEscape);
          
          // we update actual only if it is still valid. Then below, whether valid
          // or not, if we are at or past the width/height we leave
          if (metrics.width <= width && metrics.height <= height) {
            actual = guestimate;
          }
          
          // we put this in a separate if statement JUST IN CASE it is ===.
          // Unlikely, but possible, and why ruin a good thing?
          if (metrics.width >= width || metrics.height >= height){
            break;
          }
        }
      }
    }
    
    layer.style.fontSize = actual + "px";
    this.set('calculatedFontSize', actual);
  },
  
  /**
    Extends renderSettingsToContext to add font size if shouldAutoFitText is YES.
  */
  applyAttributesToContext: function(orig, context) {
    orig(context);
    
    if (this.get('shouldAutoFitText')) {
      context.css('font-size', this.get('calculatedFontSize') + "px");
    }
  }.enhance(),

  /**
    @private
    When the layer is first created, measurement will need to take place.
  */
  didCreateLayer: function(orig) {
    orig();

    this.scheduleMeasurement();
  }.enhance()
};

/**
 * @private
 * @class
 * Manages batch auto resizing.
 *
 * This used to be part of SC.AutoResize, but we shouldn't mix these
 * methods/properties into each view.
 */
SC.AutoResizeManager = {
  /**
    Views queued for batch resizing, but with no batch resize id.

    @property {SC.CoreSet}
  */
  measurementQueue: SC.CoreSet.create(),

  /**
    Schedules a re-measurement for the specified view in the batch with the
    given id.

    If a batch does not exist by that id, it will be created. If there is no id,
    the view will be measured individually.

    @param view The view to measure.
    @param id The id of the batch to measure the view in.
  */
  scheduleMeasurementForView: function(view) {
    this.measurementQueue.add(view);

    SC.RunLoop.currentRunLoop.invokeLast(this.doBatchResize);
  },

  /**
    Cancels a scheduled measurement for a view in the named batch id.

    @param view The view that was scheduled for measurement.
    @param id The batch id the view was scheduled in.
  */
  cancelMeasurementForView: function(view, id) {
    this.measurementQueue.remove(view);
  },

  /**
    Processes all autoResize batches. This will automatically be invoked at the
    end of any run loop in which measurements were scheduled.
  */
  doBatchResize: function() {
    // make sure we are called from the correct scope.
    // this will make our property references below clearer.
    if (this !== SC.AutoResizeManager) {
      return SC.AutoResizeManager.doBatchResize();
    }

    var tag, view, layer, measurementQueue = this.measurementQueue, prepared, autoResizeText,
    i, len;

    while((len = measurementQueue.get('length')) > 0) {
      prepared = NO;
      // save the first tag we see
      tag = measurementQueue[len - 1].get('batchResizeId');

      // now we iterate over all the views with the same tag
      for(i = len - 1; i >= 0; --i) {
        view = measurementQueue[i];

        // if the view has a different tag, skip it
        if(view.get('batchResizeId') !== tag) continue;

        // make sure the view is still qualified to be measured
        if(view.get('isVisibleInWindow') && view.get('shouldMeasureSize') && (layer = view.get('autoResizeLayer'))) {
          autoResizeText = view.get('autoResizeText');

          // if the text is empty or a size is cached don't bother preparing
          if(!SC.none(autoResizeText) && autoResizeText !== "" && !view.get('_cachedMetrics') && !prepared) {
            // this is a bit of a hack: before we can prepare string measurement, there are cases where we
            // need to reset the font size first (specifically, if we are also fitting text)
            //
            // It is expected that all views in a batch will have the same font settings.
            view.prepareLayerForStringMeasurement(layer);
            
            // now we can tell SC to prepare the layer with the settings from the view's layer
            SC.prepareStringMeasurement(layer, view.get('classNames'));
            prepared = YES;
          }

<<<<<<< HEAD
        // if they were all isVisible:NO, then prepare was never called
        // so do not call teardown
        if(prepared) SC.teardownStringMeasurement();
      }
    }
=======
          view.measureSize(YES);
        }
>>>>>>> 15e8330f

        // it's been handled
        measurementQueue.remove(view);

        // if the view didn't have a tag, we can't batch so just move on
        if(!tag) break;
      }

      // only call teardown if prepare was called
      if(prepared) {
        SC.teardownStringMeasurement();
      }
    }
  }
};<|MERGE_RESOLUTION|>--- conflicted
+++ resolved
@@ -540,16 +540,8 @@
             prepared = YES;
           }
 
-<<<<<<< HEAD
-        // if they were all isVisible:NO, then prepare was never called
-        // so do not call teardown
-        if(prepared) SC.teardownStringMeasurement();
-      }
-    }
-=======
           view.measureSize(YES);
         }
->>>>>>> 15e8330f
 
         // it's been handled
         measurementQueue.remove(view);
