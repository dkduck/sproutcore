// ==========================================================================
// Project:   SproutCore - JavaScript Application Framework
// Copyright: ©2006-2011 Strobe Inc. and contributors.
//            Portions ©2008-2009 Apple Inc. All rights reserved.
// License:   Licensed under MIT license (see license.js)
// ==========================================================================

sc_require("system/utils/string_measurement");

/**
  @namespace
  Use this mixin to make your view automatically resize based upon its value,
  title, or other string property.
  
  The view uses SproutCore's text measuring API 
*/
SC.AutoResize = {
  /**
    Determines the property containing the string to measure.
    
    For efficiency, this may only be set _before_ initialization.
    
    @property {String}
  */
  autoResizeField: 'displayTitle',
  
  /**
    If YES, automatically resizes the view (default). If NO, only measures,
    setting 'measuredSize' to the measured value (you can bind to measuredSize
    and update size manually).
    
    @property {Boolean}
  */
  shouldAutoResize: YES,
  
  /**
    If NO, prevents SC.AutoResize from doing anything at all.
    
    @property {Boolean}
  */
  shouldMeasureSize: YES,
  
  /**
    Determines if the view's width should be resized
    on calculation. Default is YES.
    
    @property {Boolean}
  */
  shouldResizeWidth: YES,
  
  /**
    Determines if the view's height should be resized
    on calculation. Default is NO to retain backwards
    compatibility.
    
    @property {Boolean}
  */
  shouldResizeHeight: NO,
  
  /**
    The measured size of the view's content (the value of the autoResizeField). 
    This property is observable, and, if used in conjunction with setting
    shouldAutoResize to NO, allows you to customize the 'sizing' part, using
    SC.AutoResize purely for its measuring code.
    
    @property {Rect}
  */
  measuredSize: { width: 0, height: 0 },
  
  /**
    An amount to add to the calculated width and height to ensure that any parts
    not included in the measurement by the browser are covered (otherwise artifacts
    can occur).
    
    @private
  */
  autoSizePadding: 10,
  
  /**
    @private
    Begins observing the auto resize field.
  */
  initMixin: function() {
    this.addObserver(this.get('autoResizeField'), this, this._scar_valueDidChange);
  },
  
  /**
    If this property is provided, all views that share the same value for this property will be resized as a batch for increased performance.
    
    @property {String}
  */
  batchResizeId: null,
  
  _SCAR_measurementPending: NO,
  _SCAR_requestedBatchResizeId: null,
  
  // if the batch id changed while a request is out, we have to fix it
  _SCAR_batchResizeIdDidChange: function() {
    var batchResizeId = this.get('batchResizeId'),
    requestedBatchResizeId = this._SCAR_requestedBatchResizeId;
    
    // check if a request is out and the id changed
    if(this._SCAR_measurementPending && this._SCAR_requestedBatchResizeId !== batchResizeId) {
      // if so, cancel the old request and make a new one
      SC.AutoResize.cancelResize(this, requestedBatchResizeId);
      SC.AutoResize.requestResize(this, batchResizeId);
    }
  }.observes('batchResizeId'),
  
  measureSizeLater: function() {
    if (!this.get('shouldMeasureSize')) return;
    
    var batchResizeId = this.get('batchResizeId');
    
    SC.AutoResize.requestResize(this, batchResizeId);
    
    this._SCAR_measurementPending = YES;
    this._SCAR_requestedBatchResizeId = batchResizeId;
  },
  
  measureSize: function(batch) {
    var metrics, layer, value = this.get(this.get('autoResizeField')), autoSizePadding, paddingHeight, paddingWidth;
    
    // if there's nothing to measure, don't bother actually measuring it
    if(SC.none(value) || value === "") metrics = { width: 0, height: 0 };
    
    // get metrics in batch mode
    else if(batch) metrics = SC.measureString(value);
    
    // do a singleton measurement using our own layer
    else {
      layer = this.kindOf(SC.TextFieldView) ? this.$input()[0] : this.get('layer');
      if(!layer) return;
      metrics = SC.metricsForString(value, layer);
    }
    
    this.set('measuredSize', metrics);
    
    // if we are allowed to autoresize, add padding and adjust layout
    if (this.get('shouldAutoResize')) {
      autoSizePadding = this.get('autoSizePadding');
      
      if(SC.typeOf(autoSizePadding) === SC.T_NUMBER) paddingHeight = paddingWidth = autoSizePadding;
      else {
        paddingHeight = autoSizePadding.height;
        paddingWidth = autoSizePadding.width;
      }
      
      if (this.get('shouldResizeWidth')) this.adjust('width', metrics.width + paddingWidth);
      if (this.get('shouldResizeHeight')) this.adjust('height', metrics.height + paddingHeight);
    }
    
    this._SCAR_measurementPending = NO;
    
    return metrics;
  },
  
  // we need to update the measurement when the value changes
  _scar_valueDidChange: function() {
    this.measureSizeLater();
  },
  
  /**
    @private
<<<<<<< HEAD
    When the layer is first created, measurement will need to take place.
  */
  render: function() {
    sc_super();
=======
    When the view is appended to the document, various factors (such as class names)
    could have changed, so it will need to be remeasured.
  */
  didAppendToDocument: function(){
    this.measureSizeLater();
  },
  
  /**
    @private
    When the layer is first created, measurement will need to take place.
  */
  didCreateLayer: function() {
>>>>>>> 3c301e2c
    this.measureSizeLater();
  },
  
  needResize: null,
  untaggedViews: null,

  requestResize: function(view, id) {
    // views with no tag just get put in their own list
    if(SC.none(id)) {
      var untaggedViews = SC.AutoResize.untaggedViews || (SC.AutoResize.untaggedViews = SC.CoreSet.create());
      
      untaggedViews.add(view);
      
    // views with a tag get a set for each tag
    } else {
      var needResize = SC.AutoResize.needResize || (SC.AutoResize.needResize = {}),
      views = needResize[id] || (needResize[id] = SC.CoreSet.create());
      
      views.add(view);
    }

    SC.RunLoop.currentRunLoop.invokeLast(SC.AutoResize.doBatchResize);
  },
  
  cancelResize: function(view, id) {
    var set = SC.none(id) ? SC.AutoResize.untaggedViews : SC.AutoResize.needResize[id];
    
    if(set) set.remove(view);
  },

  doBatchResize: function() {
    var tag, views, view, layer, batches;
    
    // first measure all the batched views
    batches = SC.AutoResize.needResize;
    for(tag in batches) {
      views = batches[tag];
      
      // step through until you find one with a layer
      while(view = views.pop()) {
        layer = view.get('layer');
        
        // use the layer to prepare the measurement
        if(layer) {
          SC.prepareStringMeasurement(layer);
          view.measureSize(YES);
          break;
        }
      }
      
      // now measure the rest using the same settings
      while(view = views.pop()) {
        view.measureSize(YES);
      }

      SC.teardownStringMeasurement();
    }
    
    // measure views with no batch id
    views = SC.AutoResize.untaggedViews;
    if(!views) return;
    while(view = views.pop()) {
      view.measureSize();
    }
  }
};<|MERGE_RESOLUTION|>--- conflicted
+++ resolved
@@ -162,25 +162,9 @@
   
   /**
     @private
-<<<<<<< HEAD
     When the layer is first created, measurement will need to take place.
   */
-  render: function() {
-    sc_super();
-=======
-    When the view is appended to the document, various factors (such as class names)
-    could have changed, so it will need to be remeasured.
-  */
-  didAppendToDocument: function(){
-    this.measureSizeLater();
-  },
-  
-  /**
-    @private
-    When the layer is first created, measurement will need to take place.
-  */
   didCreateLayer: function() {
->>>>>>> 3c301e2c
     this.measureSizeLater();
   },
   
