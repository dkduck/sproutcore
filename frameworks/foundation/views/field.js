// ==========================================================================
// Project:   SproutCore - JavaScript Application Framework
// Copyright: ©2006-2011 Strobe Inc. and contributors.
//            Portions ©2008-2011 Apple Inc. All rights reserved.
// License:   Licensed under MIT license (see license.js)
// ==========================================================================

sc_require('mixins/validatable') ;

/** @class

  Base view for managing a view backed by an input element.  Since the web
  browser provides native support for editing input elements, this view
  provides basic support for listening to changes on these input elements and
  responding to them.
  
  Generally you will not work with a FieldView directly.  Instead, you should
  use one of the subclasses implemented by your target platform such as 
  SC.CheckboxView, SC.RadioView, SC.TextFieldView, and so on.
  
  @extends SC.View
  @extends SC.Control
  @extends SC.Validatable
  @since SproutCore 1.0
*/
SC.FieldView = SC.View.extend(SC.Control, SC.Validatable,
/** @scope SC.FieldView.prototype */ {
  
  /**
<<<<<<< HEAD
    The WAI-ARIA role for field view. This property's value should not be
    changed.

    @property {String}
  */
  ariaRole: 'textbox',
=======
     If YES then we use textarea instead of input. 
     WARNING: Use only with textField** Juan
  */
  isTextArea: NO,
>>>>>>> 15e8330f

  _field_isMouseDown: NO,

  /**
    The raw value of the field itself.  This is computed from the 'value'
    property by passing it through any validator you might have set.  This is 
    the value that will be set on the field itself when the view is updated.
    
    @property {String}
  */  
  fieldValue: function() {
    var value = this.get('value');
    if (SC.typeOf(value) === SC.T_ERROR) value = value.get('errorValue');
    return this.fieldValueForObject(value);
  }.property('value', 'validator').cacheable(),

  // ..........................................................
  // PRIMITIVES
  // 
  
  /**
    Override to return an CoreQuery object that selects the input elements
    for the view.  If this method is defined, the field view will 
    automatically edit the attrbutes of the input element to reflect the 
    current isEnabled state among other things.
  */
  $input: function() { 
    var elementTagName = this._inputElementTagName(); // usually "input"
    return this.$(elementTagName).andSelf().filter(elementTagName);
  },
  
  /** @private
    Override to specify the HTML element type to use as the field. For
    example, "input" or "textarea".
  */
  _inputElementTagName: function() {
    return 'input';
  },
  
  /**
    Override to set the actual value of the field.
    
    The default implementation will simple copy the newValue to the value
    attribute of any input tags in the receiver view.  You can override this
    method to provide specific functionality needed by your view.
    
    @param {Object} newValue the value to display.
    @returns {SC.FieldView} receiver
  */
  setFieldValue: function(newValue) {
    if (SC.none(newValue)) newValue = '' ;
    var input = this.$input();
    
    // Don't needlessly set the element if it already has the value, because
    // doing so moves the cursor to the end in some browsers.
    if (input.val() !== newValue) {
      input.val(newValue);
    }
    return this ;
  },
  
  /**
    Override to retrieve the actual value of the field.
    
    The default implementation will simply retrieve the value attribute from
    the first input tag in the receiver view.
    
    @returns {String} value
  */
  getFieldValue: function() {
    return this.$input().val();
  },
  
  _field_fieldValueDidChange: function(evt) {
    SC.run(function() {
      this.fieldValueDidChange(NO);      
    }, this);
  },
  
  /**
    Your class should call this method anytime you think the value of the 
    input element may have changed.  This will retrieve the value and update
    the value property of the view accordingly.
    
    If this is a partial change (i.e. the user is still editing the field and
    you expect the value to change further), then be sure to pass YES for the
    partialChange parameter.  This will change the kind of validation done on
    the value.  Otherwise, the validator may mark the field as having an error
    when the user is still in mid-edit.
  
    @param partialChange (optional) YES if this is a partial change.
    @returns {Boolean|SC.Error} result of validation.
  */
  fieldValueDidChange: function(partialChange) {
    // collect the field value and convert it back to a value
    var fieldValue = this.getFieldValue();
    var value = this.objectForFieldValue(fieldValue, partialChange);
    this.setIfChanged('value', value);


    // ======= [Old code -- left here for concept reminders. Basic validation
    // API works without it] =======

    // validate value if needed...
    
    // this.notifyPropertyChange('fieldValue');
    // 
    // // get the field value and set it.
    // // if ret is an error, use that instead of the field value.
    // var ret = this.performValidate ? this.performValidate(partialChange) : YES;
    // if (ret === SC.VALIDATE_NO_CHANGE) return ret ;
    // 
    // this.propertyWillChange('fieldValue');
    // 
    // // if the validator says everything is OK, then in addition to posting
    // // out the value, go ahead and pass the value back through itself.
    // // This way if you have a formatter applied, it will reformat.
    // //
    // // Do this BEFORE we set the value so that the valueObserver will not
    // // overreact.
    // //
    // var ok = SC.$ok(ret);
    // var value = ok ? this._field_getFieldValue() : ret ;
    // if (!partialChange && ok) this._field_setFieldValue(value) ;
    // this.set('value',value) ;
    // 
    // this.propertyDidChange('fieldValue');
    // 
    // return ret ;
  },
  
  // ..........................................................
  // INTERNAL SUPPORT
  // 
  
  /** @private
    invoked when the value property changes.  Sets the field value...
  */
  _field_valueDidChange: function() {
    this.setFieldValue(this.get('fieldValue'));
  }.observes('fieldValue'),

  /** @private
    after the layer is created, set the field value and observe events
  */
  didCreateLayer: function() {
    this.setFieldValue(this.get('fieldValue'));
    this._addChangeEvent();
  },

  willDestroyLayer: function() {
    SC.Event.remove(this.$input(), 'change', this, this._field_fieldValueDidChange); 
  },
  
  // ACTIONS
  // You generally do not need to override these but they may be used.

  /**
    Called to perform validation on the field just before the form 
    is submitted.  If you have a validator attached, this will get the
    validators.
  */  
  // validateSubmit: function() {
  //   var ret = this.performValidateSubmit ? this.performValidateSubmit() : YES;
  //   // save the value if needed
  //   var value = SC.$ok(ret) ? this._field_getFieldValue() : ret ;
  //   if (value != this.get('value')) this.set('value', value) ;
  //   return ret ;
  // },
  
  // OVERRIDE IN YOUR SUBCLASS
  // Override these primitives in your subclass as required.
  
  /**
    Allow the browser to do its normal event handling for the mouse down
    event.  But first, set isActive to YES.
  */
  mouseDown: function(evt) {  
    this._field_isMouseDown = YES;
    evt.allowDefault(); 
    return YES; 
  },
  
  /** @private
    Remove the active class on mouseExited if mouse is down.
  */  
  mouseExited: function(evt) {
    if (this._field_isMouseDown) this.set('isActive', NO);
    evt.allowDefault();
    return YES;
  },
  
  /** @private
    If mouse was down and we renter the button area, set the active state again.
  */  
  mouseEntered: function(evt) {
    this.set('isActive', this._field_isMouseDown);
    evt.allowDefault();
    return YES;
  },
  
  /** @private
    on mouse up, remove the isActive class and then allow the browser to do
    its normal thing.
  */  
  mouseUp: function(evt) {
    // track independently in case isEnabled has changed
    if (this._field_isMouseDown) this.set('isActive', NO); 
    this._field_isMouseDown = NO;
    evt.allowDefault();
    return YES ;
  },
  
  /** @private
    Simply allow keyDown & keyUp to pass through to the default web browser
    implementation.
  */
  keyDown: function(evt) {

    // handle tab key
    if (evt.which === 9 || evt.keyCode===9) {
      var view = evt.shiftKey ? this.get('previousValidKeyView') : this.get('nextValidKeyView');
      if (view) view.becomeFirstResponder();
      else evt.allowDefault();
      return YES ; // handled
    }
    
    // validate keyDown...
    if (this.performValidateKeyDown(evt)) {
      this._isKeyDown = YES ;
      evt.allowDefault(); 
    } else {
      evt.stop();
    }
    
    return YES; 
  },
  
  /** tied to the isEnabled state */
  acceptsFirstResponder: function() {
    if (SC.FOCUS_ALL_CONTROLS) { return this.get('isEnabled'); }
    return NO;
  }.property('isEnabled'),
  
  _addChangeEvent: function() {
    SC.Event.add(this.$input(), 'change', this, this._field_fieldValueDidChange);
  },
    
  // these methods use the validator to convert the raw field value returned
  // by your subclass into an object and visa versa.
  _field_setFieldValue: function(newValue) {
    this.propertyWillChange('fieldValue');
    if (this.fieldValueForObject) {
      newValue = this.fieldValueForObject(newValue) ;
    }
    var ret = this.setFieldValue(newValue) ;
    this.propertyDidChange('fieldValue');
    return ret ;
  },
  
  _field_getFieldValue: function() {
    var ret = this.getFieldValue() ;
    if (this.objectForFieldValue) ret = this.objectForFieldValue(ret);
    return ret ;
<<<<<<< HEAD
  },

  render: function(context, firstTime) {
    sc_super();

    //addressing accessibility
    if(firstTime) {
      context.attr('aria-disabled', !this.get('isEnabled'));
    }
  }

  
=======
  }  
>>>>>>> 15e8330f
});
<|MERGE_RESOLUTION|>--- conflicted
+++ resolved
@@ -27,20 +27,6 @@
 /** @scope SC.FieldView.prototype */ {
   
   /**
-<<<<<<< HEAD
-    The WAI-ARIA role for field view. This property's value should not be
-    changed.
-
-    @property {String}
-  */
-  ariaRole: 'textbox',
-=======
-     If YES then we use textarea instead of input. 
-     WARNING: Use only with textField** Juan
-  */
-  isTextArea: NO,
->>>>>>> 15e8330f
-
   _field_isMouseDown: NO,
 
   /**
@@ -304,20 +290,5 @@
     var ret = this.getFieldValue() ;
     if (this.objectForFieldValue) ret = this.objectForFieldValue(ret);
     return ret ;
-<<<<<<< HEAD
-  },
-
-  render: function(context, firstTime) {
-    sc_super();
-
-    //addressing accessibility
-    if(firstTime) {
-      context.attr('aria-disabled', !this.get('isEnabled'));
-    }
-  }
-
-  
-=======
   }  
->>>>>>> 15e8330f
 });
