// ==========================================================================
// Project:   SproutCore - JavaScript Application Framework
// Copyright: ©2006-2010 Sprout Systems, Inc. and contributors.
//            Portions ©2008-2010 Apple Inc. All rights reserved.
// License:   Licensed under MIT license (see license.js)
// ==========================================================================

sc_require('system/browser');
sc_require('system/event');
sc_require('system/cursor');
sc_require('system/responder') ;
sc_require('system/theme');

sc_require('mixins/string') ;

/** Select a horizontal layout for various views.*/
SC.LAYOUT_HORIZONTAL = 'sc-layout-horizontal';

/** Select a vertical layout for various views.*/
SC.LAYOUT_VERTICAL = 'sc-layout-vertical';

/** @private */
SC._VIEW_DEFAULT_DIMS = 'marginTop marginLeft'.w();

/**
  Layout properties needed to anchor a view to the top.
*/
SC.ANCHOR_TOP = { top: 0 };

/**
  Layout properties needed to anchor a view to the left.
*/
SC.ANCHOR_LEFT = { left: 0 };

/*
  Layout properties to anchor a view to the top left
*/
SC.ANCHOR_TOP_LEFT = { top: 0, left: 0 };

/**
  Layout properties to anchoe view to the bottom.
*/
SC.ANCHOR_BOTTOM = { bottom: 0 };

/**
  Layout properties to anchor a view to the right.
*/
SC.ANCHOR_RIGHT = { right: 0 } ;

/**
  Layout properties to anchor a view to the bottom right.
*/
SC.ANCHOR_BOTTOM_RIGHT = { bottom: 0, right: 0 };

/**
  Layout properties to take up the full width of a parent view.
*/
SC.FULL_WIDTH = { left: 0, right: 0 };

/**
  Layout properties to take up the full height of a parent view.
*/
SC.FULL_HEIGHT = { top: 0, bottom: 0 };

/**
  Layout properties to center.  Note that you must also specify a width and
  height for this to work.
*/
SC.ANCHOR_CENTER = { centerX: 0, centerY: 0 };

/**
  Layout property for width, height
*/

SC.LAYOUT_AUTO = 'auto';

/**
  Default property to disable or enable by default the contextMenu
*/
SC.CONTEXT_MENU_ENABLED = YES;

/**
  Default property to disable or enable if the focus can jump to the address
  bar or not.
*/
SC.TABBING_ONLY_INSIDE_DOCUMENT = YES;

/**
  Tells the property (when fetched with themed()) to get its value from the renderer (if any).
*/
SC.FROM_THEME = "__FROM_THEME__"; // doesn't really matter what it is, so long as it is unique. Readability is a plus.

/** @private - custom array used for child views */
SC.EMPTY_CHILD_VIEWS_ARRAY = [];
SC.EMPTY_CHILD_VIEWS_ARRAY.needsClone = YES;

/**
  Map to CSS Transforms
*/

SC.CSS_TRANSFORM_MAP = {
  rotate: function(val){
    return null;
  },

  rotateX: function(val){
    if (SC.typeOf(val) === SC.T_NUMBER || val === 0) val += 'deg';
    return 'rotateX('+val+')';
  },

  rotateY: function(val){
    if (SC.typeOf(val) === SC.T_NUMBER || val === 0) val += 'deg';
    return 'rotateY('+val+')';
  },

  rotateZ: function(val){
    if (SC.typeOf(val) === SC.T_NUMBER || val === 0) val += 'deg';
    return 'rotateZ('+val+')';
  },

  scale: function(val){
    if (SC.typeOf(val) === SC.T_ARRAY) val = val.join(', ');
    return 'scale('+val+')';
  }
};

/**
  Properties that can be animated
*/
SC.ANIMATABLE_PROPERTIES = ["top", "left", "bottom", "right", "width", "height", "centerX", "centerY", "opacity", "scale", "rotate", "rotateX", "rotateY", "rotateZ"];

/**
  @class

  Base class for managing a view.  Views provide two functions:

  1. They translate state and events into drawing instructions for the
     web browser and

  2. They act as first responders for incoming keyboard, mouse, and
     touch events.

  h2. View Initialization

  When a view is setup, there are several methods you can override that
  will be called at different times depending on how your view is created.
  Here is a guide to which method you want to override and when:

  - *init:* override this method for any general object setup (such as
    observers, starting timers and animations, etc) that you need to happen
    everytime the view is created, regardless of whether or not its layer
    exists yet.

  - *render:* override this method to generate or update your HTML to reflect
    the current state of your view.  This method is called both when your view
    is first created and later anytime it needs to be updated.

  - *didCreateLayer:* the render() method is used to generate new HTML.
    Override this method to perform any additional setup on the DOM you might
    need to do after creating the view.  For example, if you need to listen
    for events.

  - *willDestroyLayer:* if you implement didCreateLayer() to setup event
    listeners, you should implement this method as well to remove the same
    just before the DOM for your view is destroyed.

  - *updateLayer:* Normally, when a view needs to update its content, it will
    re-render the view using the render() method.  If you would like to
    override this behavior with your own custom updating code, you can
    replace updateLayer() with your own implementation instead.

  - *didAppendToDocument:* in theory all DOM setup could be done
    in didCreateLayer() as you already have a DOM element instantiated.
    However there is cases where the element has to be first appended to the
    Document because there is either a bug on the browser or you are using
    plugins which objects are not instantiated until you actually append the
    element to the DOM. This will allow you to do things like registering
    DOM events on flash or quicktime objects.

  @extends SC.Responder
  @extends SC.DelegateSupport
  @since SproutCore 1.0
*/
SC.View = SC.Responder.extend(SC.DelegateSupport,
/** @scope SC.View.prototype */ {
<<<<<<< HEAD
  
  concatenatedProperties: 'outlets displayProperties layoutProperties classNames renderMixin didCreateLayerMixin willDestroyLayerMixin'.w(),
  
  /** 
    The current pane. 
=======

  concatenatedProperties: 'outlets displayProperties layoutProperties classNames renderMixin didCreateLayerMixin willDestroyLayerMixin createRendererMixin updateRendererMixin'.w(),

  /**
    The current pane.
>>>>>>> b975fb2a
    @property {SC.Pane}
  */
  pane: function() {
    var view = this ;
    while (view && !view.isPane) view = view.get('parentView') ;
    return view ;
  }.property('parentView').cacheable(),

  /**
    The page this view was instantiated from.  This is set by the page object
    during instantiation.

    @property {SC.Page}
  */
  page: null,

  /**
    If the view is currently inserted into the DOM of a parent view, this
    property will point to the parent of the view.
  */
  parentView: null,

  /**
    Optional background color.  Will be applied to the view's element if
    set.  This property is intended for one-off views that need a background
    element.  If you plan to create many view instances it is probably better
    to use CSS.

    @property {String}
  */
  backgroundColor: null,

  /**
    Activates use of brower's static layout. To activate, set this
    property to YES.

    @property {Boolean}
  */
  useStaticLayout: NO,

  // ..........................................................
  // THEME SUPPORT
<<<<<<< HEAD
  // 
  
  /**
    The current theme. You may only set this to a string, and during runtime, the value
    (from get()) will always be a theme object or null.
  */
  theme: null,
=======
  //

  /**
    Names which theme this view should use; the theme named by this property
    will be set to the view's 'theme' property.

    Themes are identified by their name. In addition to looking for the
    theme globally, SproutCore will look for the theme inside 'baseTheme',
    which is almost always the parent view's theme.

    If null (the default), the view will set its 'theme' property to
    be equal to 'baseTheme'.

    Example: themeName: 'ace'

    @property {String}
  */
  themeName: null,

  /**
    Selects which theme to use as a 'base theme'. If null, the 'baseTheme'
    property will be set to the parent's theme. If there is no parent, the theme
    named by SC.defaultTheme is used.

    This property is private for the time being.

    @private
    @property {String}
  */
  baseThemeName: null,

  /**
    The SC.Theme instance which this view should use to render.

    Note: the actual code for this function is in _themeProperty for backwards-compatibility:
    some older views specify a string value for 'theme', which would override this property,
    breaking it.

    @property {SC.Theme}
  */
  theme: function() {
    var base = this.get('baseTheme'), themeName = this.get('themeName');

    // find theme, if possible
    if (themeName) {
      // Note: theme instance "find" function will search every parent
      // _except_ global (which is not a parent)
      var theme;
      if (base) {
        theme = base.find(themeName);
        if (theme) return theme;
      }

      theme = SC.Theme.find(themeName);
      if (theme) return theme;
    }

    // can't find anything, return base.
    return base;
  }.property('baseTheme', 'themeName').cacheable(),

  /**
    Detects when the theme changes. Replaces the layer if necessary.

    Also, because
  */
  _themeDidChange: function() {
    if (this._lastTheme === this.get('theme')) return;
    this._lastTheme = this.get('theme');

    // invalidate child view base themes, if present
    var childViews = this.childViews, len = childViews.length, idx;
    for (idx = 0; idx < len; idx++) {
      childViews[idx].notifyPropertyChange('baseTheme');
    }

    // replace the layer
    if (this.get("layer")) this.replaceLayer();

    // and now, regenerate renderer
    this._generateRenderer();

  }.observes('theme'),

  /**
    The SC.Theme instance in which the 'theme' property should look for the theme
    named by 'themeName'.

    For example, if 'baseTheme' is SC.AceTheme, and 'themeName' is 'popover',
    it will look to see if SC.AceTheme has a child theme named 'popover',
    and _then_, if it is not found, look globally.

    @private
    @property {SC.Theme}
  */
  baseTheme: function() {
    var baseThemeName = this.get('baseThemeName');
    if (baseThemeName) {
      return SC.Theme.find(baseThemeName);
    } else {
      parent = this.get('parentView');
      theme  = parent && parent.get('theme');
      return   theme || SC.Theme.find(SC.defaultTheme);
    }
  }.property('baseThemeName', 'parentView').cacheable(),
>>>>>>> b975fb2a

  /**
    Like "get", but if the value is undefined, gets the value named by
    themePropertyName from the theme.
  */
  getThemedProperty: function(property, themePropertyName) {
    var val = this.get(property);
<<<<<<< HEAD
    if (val === undefined && this.get('theme')) {
      val = this.get('theme')[themePropertyName];
=======
    if (val === SC.FROM_THEME) {
      if (this.renderer) {
        val = this.renderer[property];
        if (val !== undefined) return val;
      }
      return this.get(property + "Default");
>>>>>>> b975fb2a
    }
    return val;
  },

<<<<<<< HEAD
=======
  /**
    @private
    Generates the view's renderer (calling _destroyRenderer on any old ones if needed).
  */
  _generateRenderer: function() {
    var theme = this.get("theme"); // renderers need a theme

    // reset the renderer (the theme changed, hello!)
    this._destroyRenderer();

    // now, if we do have a theme, we can try to create the renderer.
    if (theme && theme.isTheme) {
      this._viewRenderer = theme.view();

      if (this.createRenderer) {
        this.renderer = this.createRenderer(theme);

        // the renderer was not necessarily successfully created.
        if (this.renderer) {
          var mixins, idx, len;
          this.renderer.contentProvider = this; // set renderer's content provider to this (it will call renderContent, etc. as needed)
          if (mixins = this.createRendererMixin) {
            len = mixins.length;
            for (idx = 0; idx < len; idx++) mixins[idx].call(this, theme);
          }
        }
      }
    }

    // update!
    this._updateViewRenderer();
    this._updateRenderer();
  },

  /**
    @private
    Updates the view's renderer, if one exists, calling all mixins to renderer as well.
  */
  _updateRenderer: function() {
    var mixins, idx, len;
    if (this.renderer){
      this.updateRenderer(this.renderer);
      if (mixins = this.updateRendererMixin) {
        len = mixins.length;
        for (idx = 0; idx < len; idx++) mixins[idx].call(this, this.renderer);
      }
    }
  },

  _destroyRenderer: function() {
    if (!this.renderer) return;
    this.renderer.destroy();
    this.renderer = null;
  },

>>>>>>> b975fb2a
  // ..........................................................
  // IS ENABLED SUPPORT
  //

  /**
    Set to true when the item is enabled.   Note that changing this value
    will also alter the isVisibleInWindow property for this view and any
    child views.

    Note that if you apply the SC.Control mixin, changing this property will
    also automatically add or remove a 'disabled' CSS class name as well.

    This property is observable and bindable.

    @property {Boolean}
  */
  isEnabled: YES,
  isEnabledBindingDefault: SC.Binding.oneWay().bool(),

  /**
    Computed property returns YES if the view and all of its parent views
    are enabled in the pane.  You should use this property when deciding
    whether to respond to an incoming event or not.

    This property is not observable.

    @property {Boolean}
  */
  isEnabledInPane: function() {
    var ret = this.get('isEnabled'), pv ;
    if (ret && (pv = this.get('parentView'))) ret = pv.get('isEnabledInPane');
    return ret ;
  }.property('parentView', 'isEnabled'),

  /** @private
    Observes the isEnabled property and resigns first responder if set to NO.
    This will avoid cases where, for example, a disabled text field retains
    its focus rings.

    @observes isEnabled
  */
  _sc_view_isEnabledDidChange: function(){
    if(!this.get('isEnabled') && this.get('isFirstResponder')){
      this.resignFirstResponder();
    }
  }.observes('isEnabled'),

  // ..........................................................
  // MULTITOUCH SUPPORT
  //
  /**
    Set to YES if you want to receive touch events for each distinct touch (rather than only
    the first touch start and last touch end).
  */
  acceptsMultitouch: NO,

  /**
    Is YES if the view is currently being touched. NO otherwise.
  */
  hasTouch: NO,
<<<<<<< HEAD
  
=======

  /**
    Whether to route touch events to mouse events (defaults to YES)
  */
  routeTouch: YES,

>>>>>>> b975fb2a
  // ..........................................................
  // IS VISIBLE IN WINDOW SUPPORT
  //

  /**
    The isVisible property determines if the view is shown in the view
    hierarchy it is a part of. A view can have isVisible == YES and still have
    isVisibleInWindow == NO. This occurs, for instance, when a parent view has
    isVisible == NO. Default is YES.

    The isVisible property is considered part of the layout and so changing it
    will trigger a layout update.

    @property {Boolean}
  */
  isVisible: YES,
  isVisibleBindingDefault: SC.Binding.bool(),

  /**
    YES only if the view and all of its parent views are currently visible
    in the window.  This property is used to optimize certain behaviors in
    the view.  For example, updates to the view layer are not performed
    if the view until the view becomes visible in the window.
  */
  isVisibleInWindow: NO,

  /**
   By default we don't disable the context menu. Overriding this property
   can enable/disable the context menu per view.
  */
  isContextMenuEnabled: function() {
    return SC.CONTEXT_MENU_ENABLED;
  }.property(),

  /**
    Recomputes the isVisibleInWindow property based on the visibility of the
    view and its parent.  If the recomputed value differs from the current
    isVisibleInWindow state, this method will also call
    recomputIsVisibleInWindow() on its child views as well.  As an optional
    optimization, you can pass the isVisibleInWindow state of the parentView
    if you already know it.

    You will not generally need to call or override this method yourself. It
    is used by the SC.View hierarchy to relay window visibility changes up
    and down the chain.

    @property {Boolean} parentViewIsVisible
    @returns {SC.View} receiver
  */
  recomputeIsVisibleInWindow: function(parentViewIsVisible) {
    var previous = this.get('isVisibleInWindow'),
        current  = this.get('isVisible'),
        parentView;

    // isVisibleInWindow = isVisible && parentView.isVisibleInWindow
    // this approach only goes up to the parentView if necessary.
    if (current) {
      // If we weren't passed in 'parentViewIsVisible' (we generally aren't;
      // it's an optimization), then calculate it.
      if (parentViewIsVisible === undefined) {
        parentView = this.get('parentView');
        parentViewIsVisible = parentView ? parentView.get('isVisibleInWindow') : NO;
      }
      current = current && parentViewIsVisible;
    }

    // If our visibility has changed, then set the new value and notify our
    // child views to update their value.
    if (previous !== current) {
      this.set('isVisibleInWindow', current);

      var childViews = this.get('childViews'), len = childViews.length, idx;
      for(idx=0;idx<len;idx++) {
        childViews[idx].recomputeIsVisibleInWindow(current);
      }

      // For historical reasons, we'll also layout the child views if
      // necessary.
      if (current) {
        if (this.get('childViewsNeedLayout')) this.invokeOnce(this.layoutChildViewsIfNeeded);
      }
      else {
        // Also, if we were previously visible and were the first responder,
        // resign it.  This more appropriately belongs in a
        // 'isVisibleInWindow' observer or some such helper method because
        // this work is not strictly related to computing the visibility, but
        // view performance is critical, so avoiding the extra observer is
        // worthwhile.
        if (this.get('isFirstResponder')) this.resignFirstResponder();
      }
    }

    // If we're in this function, then that means one of our ancestor views
    // changed, or changed its 'isVisibleInWindow' value.  That means that if
    // we are out of sync with the layer, then we need to update our state
    // now.
    //
    // For example, say we're isVisible=NO, but we have not yet added the
    // 'hidden' class to the layer because of the "don't update the layer if
    // we're not visible in the window" check.  If any of our parent views
    // became visible, our layer would incorrectly be shown!
    this.updateLayerIfNeeded(YES);

    return this;
  },


  /** @private
    Whenever the view’s visibility changes, we need to recompute whether it is
    actually visible inside the window (a view is only visible in the window
    if it is marked as visibile and its parent view is as well), in addition
    to updating the layer accordingly.
  */
  _sc_isVisibleDidChange: function() {
    // 'isVisible' is effectively a displayProperty, but we'll call
    // displayDidChange() manually here instead of declaring it as a
    // displayProperty because that avoids having two observers on
    // 'isVisible'.  A single observer is:
    //   a.  More efficient
    //   b.  More correct, because we can guarantee the order of operations
    this.displayDidChange();

    this.recomputeIsVisibleInWindow();
  }.observes('isVisible'),



  // ..........................................................
  // CHILD VIEW SUPPORT
  //

  /**
    Array of child views.  You should never edit this array directly unless
    you are implementing createChildViews().  Most of the time, you should
    use the accessor methods such as appendChild(), insertBefore() and
    removeChild().

    @property {Array}
  */
  childViews: SC.EMPTY_CHILD_VIEWS_ARRAY,

  /**
    Insert the view into the the receiver's childNodes array.

    The view will be added to the childNodes array before the beforeView.  If
    beforeView is null, then the view will be added to the end of the array.
    This will also add the view's rootElement DOM node to the receivers
    containerElement DOM node as a child.

    If the specified view already belongs to another parent, it will be
    removed from that view first.

    @param {SC.View} view
    @param {SC.View} beforeView
    @returns {SC.View} the receiver
  */
  insertBefore: function(view, beforeView) {
    view.beginPropertyChanges(); // limit notifications

    // remove view from old parent if needed.  Also notify views.
    if (view.get('parentView')) view.removeFromParent() ;
    if (this.willAddChild) this.willAddChild(view, beforeView) ;
    if (view.willAddToParent) view.willAddToParent(this, beforeView) ;

    // set parentView of child
    view.set('parentView', this);

    // add to childView's array.
    var idx, childViews = this.get('childViews') ;
    if (childViews.needsClone) this.set(childViews = []);
    idx = (beforeView) ? childViews.indexOf(beforeView) : childViews.length;
    if (idx<0) idx = childViews.length ;
    childViews.insertAt(idx, view) ;

    // The DOM will need some fixing up, note this on the view.
    view.parentViewDidChange() ;
    view.layoutDidChange() ;
    var pane = view.get('pane');
    if(pane && pane.get('isPaneAttached')) {
      view._notifyDidAppendToDocument();
    }

    // notify views
    if (this.didAddChild) this.didAddChild(view, beforeView) ;
    if (view.didAddToParent) view.didAddToParent(this, beforeView) ;

    view.endPropertyChanges();

    return this ;
  },

  /**
    Removes the child view from the parent view.

    @param {SC.View} view
    @returns {SC.View} receiver
  */
  removeChild: function(view) {
    if (!view) return this; // nothing to do
    if (view.parentView !== this) {
      throw "%@.removeChild(%@) must belong to parent".fmt(this,view);
    }
    // notify views
    if (view.willRemoveFromParent) view.willRemoveFromParent() ;
    if (this.willRemoveChild) this.willRemoveChild(view) ;

    // update parent node
    view.set('parentView', null) ;

    // remove view from childViews array.
    var childViews = this.get('childViews'),
        idx = childViews.indexOf(view) ;
    if (idx>=0) childViews.removeAt(idx);

    // The DOM will need some fixing up, note this on the view.
    view.parentViewDidChange() ;

    // notify views
    if (this.didRemoveChild) this.didRemoveChild(view);
    if (view.didRemoveFromParent) view.didRemoveFromParent(this) ;

    return this ;
  },

  /**
    Removes all children from the parentView.

    @returns {SC.View} receiver
  */
  removeAllChildren: function() {
    var childViews = this.get('childViews'), view ;
    while (view = childViews.objectAt(childViews.get('length')-1)) {
      this.removeChild(view) ;
    }
    return this ;
  },

  /**
    Removes the view from its parentView, if one is found.  Otherwise
    does nothing.

    @returns {SC.View} receiver
  */
  removeFromParent: function() {
    var parent = this.get('parentView') ;
    if (parent) parent.removeChild(this) ;
    return this ;
  },

  /**
    Replace the oldView with the specified view in the receivers childNodes
    array. This will also replace the DOM node of the oldView with the DOM
    node of the new view in the receivers DOM.

    If the specified view already belongs to another parent, it will be
    removed from that view first.

    @param view {SC.View} the view to insert in the DOM
    @param view {SC.View} the view to remove from the DOM.
    @returns {SC.View} the receiver
  */
  replaceChild: function(view, oldView) {
    // suspend notifications
    view.beginPropertyChanges();
    oldView.beginPropertyChanges();
    this.beginPropertyChanges();

    this.insertBefore(view,oldView).removeChild(oldView) ;

    // resume notifications
    this.endPropertyChanges();
    oldView.endPropertyChanges();
    view.endPropertyChanges();

    return this;
  },

  /**
    Replaces the current array of child views with the new array of child
    views.

    @param {Array} views views you want to add
    @returns {SC.View} receiver
  */
  replaceAllChildren: function(views) {
    var len = views.get('length'), idx;

    this.beginPropertyChanges();
    this.destroyLayer().removeAllChildren();
    for(idx=0;idx<len;idx++) this.appendChild(views.objectAt(idx));
    this.replaceLayer();
    this.endPropertyChanges();

    return this ;
  },

  /**
    Appends the specified view to the end of the receivers childViews array.
    This is equivalent to calling insertBefore(view, null);

    @param view {SC.View} the view to insert
    @returns {SC.View} the receiver
  */
  appendChild: function(view) {
    return this.insertBefore(view, null);
  },

  /**
    This method is called whenever the receiver's parentView has changed.
    The default implementation of this method marks the view's display
    location as dirty so that it will update at the end of the run loop.

    You will not usually need to override or call this method yourself, though
    if you manually patch the parentView hierarchy for some reason, you should
    call this method to notify the view that it's parentView has changed.

    @returns {SC.View} receiver
  */
  parentViewDidChange: function() {
    this.recomputeIsVisibleInWindow() ;

    this.resetBuildState();
    this.set('layerLocationNeedsUpdate', YES) ;
    this.invokeOnce(this.updateLayerLocationIfNeeded) ;

    // We also need to iterate down through the view hierarchy and invalidate
    // all our child view's caches for 'pane', since it could have changed.
    //
    // Note:  In theory we could try to avoid this invalidation if we
    //        do this only in cases where we "know" the 'pane' value might
    //        have changed, but those cases are few and far between.

    this._invalidatePaneCacheForSelfAndAllChildViews();

    return this ;
  },

  /** @private
    We want to cache the 'pane' property, but it's impossible for us to
    declare a dependence on all properties that can affect the value.  (For
    example, if our grandparent gets attached to a new pane, our pane will
    have changed.)  So when there's the potential for the pane changing, we
    need to invalidate the caches for all our child views, and their child
    views, and so on.
  */
  _invalidatePaneCacheForSelfAndAllChildViews: function () {
    var childView, childViews = this.get('childViews'),
        len = childViews.length, idx ;

    this.notifyPropertyChange('pane');

    for (idx=0; idx<len; ++idx) {
      childView = childViews[idx];
      if (childView._invalidatePaneCacheForSelfAndAllChildViews) {
        childView._invalidatePaneCacheForSelfAndAllChildViews();
      }
    }
  },

  // ..........................................................
  // LAYER SUPPORT
  //

  /**
    Returns the current layer for the view.  The layer for a view is only
    generated when the view first becomes visible in the window and even
    then it will not be computed until you request this layer property.

    If the layer is not actually set on the view itself, then the layer will
    be found by calling this.findLayerInParentLayer().

    You can also set the layer by calling set on this property.

    @property {DOMElement} the layer
  */
  layer: function(key, value) {
    if (value !== undefined) {
      this._view_layer = value ;

    // no layer...attempt to discover it...
    } else {
      value = this._view_layer;
      if (!value) {
        var parent = this.get('parentView');
        if (parent) parent = parent.get('layer');
        if (parent) {
          this._view_layer = value = this.findLayerInParentLayer(parent);
        }
        parent = null ; // avoid memory leak
      }
    }
    return value ;
  }.property('isVisibleInWindow').cacheable(),

  /**
    Get a CoreQuery object for this view's layer, or pass in a selector string
    to get a CoreQuery object for a DOM node nested within this layer.

    @param {String} sel a CoreQuery-compatible selector string
    @returns {SC.CoreQuery} the CoreQuery object for the DOM node
  */
  $: function(sel) {
    var ret, layer = this.get('layer') ;
    // note: SC.$([]) returns an empty CoreQuery object.  SC.$() would
    // return an object selecting the document.
    ret = !layer ? SC.$([]) : (sel === undefined) ? SC.$(layer) : SC.$(sel, layer) ;
    layer = null ; // avoid memory leak
    return ret ;
  },

  /**
    Returns the DOM element that should be used to hold child views when they
    are added/remove via DOM manipulation.  The default implementation simply
    returns the layer itself.  You can override this to return a DOM element
    within the layer.

    @property {DOMElement} the container layer
  */
  containerLayer: function() {
    return this.get('layer') ;
  }.property('layer').cacheable(),

  /**
    The ID to use when trying to locate the layer in the DOM.  If you do not
    set the layerId explicitly, then the view's GUID will be used instead.
    This ID must be set at the time the view is created.

    @property {String}
    @readOnly
  */
  layerId: function(key, value) {
    if (value) this._layerId = value;
    if (this._layerId) return this._layerId;
    return SC.guidFor(this) ;
  }.property().cacheable(),

  _lastLayerId: null,

  /**
    Handles changes in the layer id.
  */
  layerIdDidChange: function() {
    var layer  = this.get("layer"),
        lid    = this.get("layerId"),
        lastId = this._lastLayerId;
    if (lid !== lastId) {
      // if we had an earlier one, remove from view hash.
      if (lastId && SC.View.views[lastId] === this) {
        delete SC.View.views[lastId];
      }

      // set the current one as the new old one
      this._lastLayerId = lid;

      // and add the new one
      SC.View.views[lid] = this;

      // and finally, set the actual layer id.
      if (layer) layer.id = lid;
    }
  }.observes("layerId"),

  /**
    Attempts to discover the layer in the parent layer.  The default
    implementation looks for an element with an ID of layerId (or the view's
    guid if layerId is null).  You can override this method to provide your
    own form of lookup.  For example, if you want to discover your layer using
    a CSS class name instead of an ID.

    @param {DOMElement} parentLayer the parent's DOM layer
    @returns {DOMElement} the discovered layer
  */
  findLayerInParentLayer: function(parentLayer) {
    var layerId = this.get('layerId'),
        node, i, ilen, childNodes, elem, usedQuerySelector;

    // first, let's try the fast path...
    elem = document.getElementById(layerId) ;

    // TODO: use code generation to only really do this check on IE
    if (SC.browser.msie && elem && elem.id !== layerId) elem = null;

    // if no element was found the fast way, search down the parentLayer for
    // the element.  This code should not be invoked very often.  Usually a
    // DOM element will be discovered by the first method above.
    // This code uses a BFS algorithm as is expected to find the layer right
    // below the parent.
    if (!elem) {
      elem = parentLayer.firstChild ;
      var q = [];
      q.push(parentLayer);
      while (q.length !==0) {
        node = q.shift();
        if (node.id===layerId) {
          return node;
        }
        childNodes = node.childNodes;
        for (i=0, ilen=childNodes.length;  i < ilen;  ++i) {
          q.push(childNodes[i]);
        }
      }
      elem = null;
    }

    return elem;
  },

  /**
    Returns YES if the receiver is a subview of a given view or if it’s
    identical to that view. Otherwise, it returns NO.

    @property {SC.View} view
  */
  isDescendantOf: function(view) {
    var parentView = this.get('parentView');

    if(this===view) return YES;
    else if(parentView) return parentView.isDescendantOf(view);
    else return NO;
  },

  /**
    This method is invoked whenever a display property changes.  It will set
    the layerNeedsUpdate method to YES.  If you need to perform additional
    setup whenever the display changes, you can override this method as well.

    @returns {SC.View} receiver
  */
  displayDidChange: function() {
    this.set('layerNeedsUpdate', YES) ;
    return this;
  },

  /**
    Setting this property to YES will cause the updateLayerIfNeeded method to
    be invoked at the end of the runloop.  You can also force a view to update
    sooner by calling updateLayerIfNeeded() directly.  The method will update
    the layer only if this property is YES.

    @property {Boolean}
    @test in updateLayer
  */
  layerNeedsUpdate: NO,

  /** @private
    Schedules the updateLayerIfNeeded method to run at the end of the runloop
    if layerNeedsUpdate is set to YES.
  */
  _view_layerNeedsUpdateDidChange: function() {
    if (this.get('layerNeedsUpdate')) {
      this.invokeOnce(this.updateLayerIfNeeded) ;
    }
  }.observes('layerNeedsUpdate'),

  /**
    Updates the layer only if the view is visible onscreen and if
    layerNeedsUpdate is set to YES.  Normally you will not invoke this method
    directly.  Instead you set the layerNeedsUpdate property to YES and this
    method will be called once at the end of the runloop.

    If you need to update view's layer sooner than the end of the runloop, you
    can call this method directly.  If your view is not visible in the window
    but you want it to update anyway, then call this method, passing YES for
    the 'skipIsVisibleInWindowCheck' parameter.

    You should not override this method.  Instead override updateLayer() or
    render().

    @returns {SC.View} receiver
    @test in updateLayer
  */
  updateLayerIfNeeded: function(skipIsVisibleInWindowCheck) {
    var needsUpdate  = this.get('layerNeedsUpdate'),
        shouldUpdate = needsUpdate  &&  (skipIsVisibleInWindowCheck || this.get('isVisibleInWindow'));
    if (shouldUpdate) {
      // only update a layer if it already exists
      if (this.get('layer')) {
        this.beginPropertyChanges() ;
        this.set('layerNeedsUpdate', NO) ;
        this.updateLayer() ;
        this.endPropertyChanges() ;
      }
    }

    return this ;
  },

  /**
    This is the core method invoked to update a view layer whenever it has
    changed.  This method simply creates a render context focused on the
    layer element and then calls your render() method.

    You will not usually call or override this method directly.  Instead you
    should set the layerNeedsUpdate property to YES to cause this method to
    run at the end of the run loop, or you can call updateLayerIfNeeded()
    to force the layer to update immediately.

    Instead of overriding this method, consider overidding the render() method
    instead, which is called both when creating and updating a layer.  If you
    do not want your render() method called when updating a layer, then you
    should override this method instead.

    @param optionalContext provided only for backwards-compatibility.

    @returns {SC.View} receiver
  */
  updateLayer: function(optionalContext) {
    var mixins, idx, len, renderDelegate, hasLegacyRenderMethod;

<<<<<<< HEAD
    var context = optionalContext || this.renderContext(this.get('layer')) ;
    this._renderLayerSettings(context, NO);

    renderDelegate = this.get('renderDelegate');

    // If the render method takes two parameters, we assume that it is a
    // legacy implementation that takes context and firstTime. If it has only
    // one parameter, we assume it is the render delegates style that requires
    // only context. Note that, for backwards compatibility, the default
    // SC.View implementation of render uses the old style.
    hasLegacyRenderMethod = (this.render.length === 2);

    // Call render with firstTime set to NO to indicate an update, rather than
    // full re-render, should be performed.
    if (hasLegacyRenderMethod) {
      this.render(context, NO);
    }
    else {
      this.update(context.$());
    }

    if (mixins = this.renderMixin) {
      len = mixins.length;
      for(idx=0; idx<len; ++idx) mixins[idx].call(this, context, NO) ;
    }

    context.update() ;
    if (context._innerHTMLReplaced) {
      var pane = this.get('pane');
      if(pane && pane.get('isPaneAttached')) {
        this._notifyDidAppendToDocument();
=======

    // make sure to update any renderers
    this._updateRenderer();

    // Now, update using renderer if possible; render() otherwise
    if (!this._useRenderFirst && this.createRenderer) {
      this.updateViewSettings();
      if (renderer) renderer.update();
    } else {
      var context = optionalContext || this.renderContext(this.get('layer')) ;

      this.renderViewSettings(context, NO);
      this.render(context, NO) ;

      if (mixins = this.renderMixin) {
        len = mixins.length;
        for(idx=0; idx<len; ++idx) mixins[idx].call(this, context, NO) ;
      }

      context.update() ;
      if (context._innerHTMLReplaced) {
        var pane = this.get('pane');
        if(pane && pane.get('isPaneAttached')) {
          this._notifyDidAppendToDocument();
        }
>>>>>>> b975fb2a
      }
    }

    // If this view uses static layout, then notify that the frame (likely)
    // changed.
    if (this.useStaticLayout) this.viewDidResize();

    if (this.didUpdateLayer) this.didUpdateLayer(); // call to update DOM
    if(this.designer && this.designer.viewDidUpdateLayer) {
      this.designer.viewDidUpdateLayer(); //let the designer know
    }
    return this ;
  },

  /**
    Creates a new renderContext with the passed tagName or element.  You
    can override this method to provide further customization to the context
    if needed.  Normally you will not need to call or override this method.

    @returns {SC.RenderContext}
  */
  renderContext: function(tagNameOrElement) {
    return SC.RenderContext(tagNameOrElement) ;
  },

  /**
    Creates the layer by creating a renderContext and invoking the view's
    render() method.  This will only create the layer if the layer does not
    already exist.

    When you create a layer, it is expected that your render() method will
    also render the HTML for all child views as well.  This method will
    notify the view along with any of its childViews that its layer has been
    created.

    @returns {SC.View} receiver
  */
  createLayer: function() {
    if (this.get('layer')) return this ; // nothing to do

    var context = this.renderContext(this.get('tagName')) ;

    // now prepare the content like normal.
    this.renderToContext(context) ;
    this.set('layer', context.element()) ;

    // now notify the view and its child views..
    this._notifyDidCreateLayer() ;

    return this ;
  },

  /** @private -
    Invokes the receivers didCreateLayer() method if it exists and then
    invokes the same on all child views.
  */
  _notifyDidCreateLayer: function() {
    this.notifyPropertyChange("layer");
    if (this.didCreateLayer) this.didCreateLayer() ;

    // Animation prep
    if (SC.platform.supportsCSSTransitions) this.resetAnimation();

    // and notify others
    var mixins = this.didCreateLayerMixin, len, idx,
        childViews = this.get('childViews'),
        childView;
    if (mixins) {
      len = mixins.length ;
      for (idx=0; idx<len; ++idx) mixins[idx].call(this) ;
    }

    len = childViews.length ;
    for (idx=0; idx<len; ++idx) {
      childView = childViews[idx];
      if (!childView) continue;

      // A parent view creating a layer might result in the creation of a
      // child view's DOM node being created via a render context without
      // createLayer() being invoked on the child.  In such cases, if anyone
      // had requested 'layer' and it was cached as null, we need to
      // invalidate it.
      childView.notifyPropertyChange('layer');

      childView._notifyDidCreateLayer() ;
    }
  },

  /**
    Destroys any existing layer along with the layer for any child views as
    well.  If the view does not currently have a layer, then this method will
    do nothing.

    If you implement willDestroyLayer() on your view or if any mixins
    implement willDestroLayerMixin(), then this method will be invoked on your
    view before your layer is destroyed to give you a chance to clean up any
    event handlers, etc.

    If you write a willDestroyLayer() handler, you can assume that your
    didCreateLayer() handler was called earlier for the same layer.

    Normally you will not call or override this method yourself, but you may
    want to implement the above callbacks when it is run.

    @returns {SC.View} receiver
  */
  destroyLayer: function() {
    var layer = this.get('layer') ;
    if (layer) {

      // Now notify the view and its child views.  It will also set the
      // layer property to null.
      this._notifyWillDestroyLayer() ;

<<<<<<< HEAD
=======
      if (this._viewRenderer) {
        this._viewRenderer.detachLayer();
      }

      // tell the renderer the layer has gone away
      if (this.renderer) {
        this.renderer.detachLayer();
      }

>>>>>>> b975fb2a
      // do final cleanup
      if (layer.parentNode) layer.parentNode.removeChild(layer) ;
      layer = null ;
    }
    return this ;
  },

  /**
    Destroys and recreates the current layer.  This can be more efficient than
    modifying individual child views.

    @returns {SC.View} receiver
  */
  replaceLayer: function() {
    this.destroyLayer();
    //this.set('layerLocationNeedsUpdate', YES) ;
    this.invokeOnce(this.updateLayerLocation) ;
  },

  /** @private -
    Invokes willDestroyLayer() on view and child views.  Then sets layer to
    null for receiver.
  */
  _notifyWillDestroyLayer: function() {
    if (this.willDestroyLayer) this.willDestroyLayer() ;
    var mixins = this.willDestroyLayerMixin, len, idx,
        childViews = this.get('childViews') ;
    if (mixins) {
      len = mixins.length ;
      for (idx=0; idx<len; ++idx) mixins[idx].call(this) ;
    }

    len = childViews.length ;
    for (idx=0; idx<len; ++idx) childViews[idx]._notifyWillDestroyLayer() ;

    this.set('layer', null) ;
  },


<<<<<<< HEAD
=======
  isLayerProvider: YES,
  /**
    @private (semi)
    Returns the layer. Meant only for use from renderers and such—this is a layer provider function.
  */
  getLayer: function() {
    return this.get("layer");
  },
>>>>>>> b975fb2a

  /**
    @private

    Renders to a context.
    Rendering only happens for the initial rendering. Further updates happen in updateLayer,
    and are not done to contexts, but to layers.

<<<<<<< HEAD
=======
    Both renderToContext and updateLayer will call render(context, firstTime) as needed
    to maintain backwards compatibility, but prefer calling createRenderer.

>>>>>>> b975fb2a
    Note: You should not generally override nor directly call this method. This method is only
    called by createLayer to set up the layer initially, and by renderChildViews, to write to
    a context.

    @param {SC.RenderContext} context the render context.
    @param {Boolean} firstTime Provided for compatibility when rendering legacy views only.
  */
  renderToContext: function(context, firstTime) {
<<<<<<< HEAD
    var renderDelegate = this.get('renderDelegate'),
        hasLegacyRenderMethod, mixins, idx, len;
=======
    var mixins, idx, len;
>>>>>>> b975fb2a

    this.beginPropertyChanges() ;
    this.set('layerNeedsUpdate', NO) ;

<<<<<<< HEAD
    if (SC.none(firstTime)) firstTime = YES;

    this._renderLayerSettings(context, firstTime);

    // If the render method takes two parameters, we assume that it is a
    // legacy implementation that takes context and firstTime. If it has only
    // one parameter, we assume it is the render delegates style that requires
    // only context. Note that, for backwards compatibility, the default
    // SC.View implementation of render uses the old style.
    hasLegacyRenderMethod = (this.render.length === 2);

    // Let the render method handle rendering. If we have a render delegate
    // object set, it will be used there.
    if (hasLegacyRenderMethod) {
=======
    this.renderViewSettings(context, YES);

    /* Now, the actual rendering, which will use a renderer if possible */
    // the renderer will have been created when the theme was found; if it is around,
    // we just need to ensure it is up-to-date
    if (this.createRenderer) {
      // our private version does mixins too! Yay!
      this._updateRenderer();
    }

    if (!this._useRenderFirst && this.createRenderer) {
      if (this.renderer) this.renderer.render(context);
    } else {
      if (SC.none(firstTime)) firstTime = YES;

>>>>>>> b975fb2a
      this.render(context, firstTime);
    }
    // This view implements the render delegate protocol.
    else {
      if (firstTime) {
        this.render(context);
      } else {
        this.update(context.$());
      }
    }

<<<<<<< HEAD
    if (mixins = this.renderMixin) {
      len = mixins.length;
      for(idx=0; idx<len; ++idx) mixins[idx].call(this, context, firstTime) ;
    }

    this.endPropertyChanges() ;
  },

  _renderLayerSettings: function(context, firstTime) {
    context.resetClassNames();
    context.resetStyles();

    var theme = this.get('theme');
    var themeClassNames = theme.classNames, idx, len = themeClassNames.length;

    for (idx = 0; idx < len; idx++) {
      context.addClass(themeClassNames[idx]);
    }

    context.addClass(this.get('classNames'));
    if (this.get('themeName')) {
      context.addClass(this.get('themeName'));
    }

    var cursor = this.get('cursor');
    if (cursor) context.addClass(cursor.get('className'));

    if (this.get('isTextSelectable')) context.addClass('allow-select');
    if (!this.get('isEnabled')) context.addClass('disabled');
    if (!this.get('isVisible')) context.addClass('hidden');
    if (this.get('isFirstResponder')) context.addClass('focus');
    if (this.get('useStaticLayout')) context.addClass('sc-static-layout');

    context.id(this.get('layerId'));
    context.attr('role', this.get('ariaRole'));

    if (!this.get('isEnabled')) context.attr('aria-disabled', 'true');
    if (this.get('backgroundColor')) {
      context.css('backgroundColor', this.get('backgroundColor'));
    }

    this.renderLayout(context, firstTime);
  },

 
=======
    this.endPropertyChanges() ;
  },

  /**
    @private
    Updates the properties of the renderer used for the view
  */
  _updateViewRenderer: function() {
    if (!this._viewRenderer) return;

    var classNames = this.get('classNames');
    if (this.get('theme')) {
      classNames = classNames.concat(this.get("theme").classNames);
    }

    // for backwards compatibility, make sure we push the theme name if it is not there already. This
    // is extremely questionable, but necessary at least for buttons. We maybe want to move this just
    // to such at some point.
    // TODO: consider
    // SC2.0: this should go away.
    var themeName = this.get('themeName');
    if (themeName && classNames.indexOf(themeName) < 0) classNames.push(themeName);

    // get cursor:
    var cursor = this.get("cursor");
    if (!cursor && this.get('shouldInheritCursor')) {
      // If this view has no cursor and should inherit it from the parent,
      // then it sets its own cursor view.  This sets the cursor rather than
      // simply using the parent's cursor object so that its cursorless
      // childViews can also inherit it.
      cursor = this.getPath('parentView.cursor');
    }

    this._viewRenderer.attr({
      layerId: this.layerId ? this.get('layerId') : SC.guidFor(this),
      classNames: classNames,
      backgroundColor: this.get('backgroundColor'),
      role: this.get('ariaRole'),
      cursor: cursor,
      isTextSelectable: this.get('isTextSelectable'),
      isEnabled: this.get('isEnabled'),
      isVisible: this.get('isVisible'),
      isFirstResponder: this.get('isFirstResponder'),
      hasStaticLayout: this.get('useStaticLayout')
    });
  },

  /**
    @private
    Renders view settings (class names and id, for instance) to the context.

    firstTime is provided because we have a case in which renderViewSettings may be called when !firstTime,
    so that we can set things on the context (because other things are going through the context,
    due to the use of a render() function in the derived class that uses context).

    If !firstTime, we don't actually have to update layout (updateLayout handles it).
  */
  renderViewSettings: function(context, firstTime) {
    if (SC.none(firstTime)) firstTime = YES;

    this._updateViewRenderer();
    this._viewRenderer.render(context);

    if (firstTime) this.renderLayout(context, YES);
  },

  /**
    @private
    Updates view settings on the context (including class names).
  */
  updateViewSettings: function() {
    this._updateViewRenderer();
    this._viewRenderer.update();
  },

>>>>>>> b975fb2a
  /**
  @private

    Invoked by createLayer() and updateLayer() to actually render a context.
    This method calls the render() method on your view along with any
    renderMixin() methods supplied by mixins you might have added.

    You should not override this method directly. Nor should you call it. It is OLD.

    @param {SC.RenderContext} context the render context
    @param {Boolean} firstTime YES if this is creating a layer
    @returns {void}
  */
  prepareContext: function(context, firstTime) {
    // eventually, firstTime will be removed because it is ugly.
    // for now, we will sense whether we are doing things the ugly way or not.
    // if ugly, we will allow updates through.
    if (SC.none(firstTime)) firstTime = YES; // the GOOD code path :)
    if (firstTime) {
      this.renderToContext(context);
    } else {
      this.updateLayer(context);
    }
  },

  /**
    Returns the display representation of a property if it exists, otherwise
    returns the value of that property.

    To create a display version of a property, prefix it with 'display'. For
    example, in SC.ButtonView, you may set the title property to a string, but
    the value displayed in the browser may have any HTML escaped. In that
    case, the displayTitle property is used to store the value of title after
    it has been converted for display.

    This method is used by render delegates to ensure that they receive the
    version of a property that is appropriate to output to the DOM.
  */
  getDisplayProperty: function(key) {
    var val = this.get('display'+key.capitalize());

    if (val) return val;

    return this.get(key);
  },

  /**
    Your render method should invoke this method to render any child views,
    especially if this is the first time the view will be rendered.  This will
    walk down the childView chain, rendering all of the children in a nested
    way.

<<<<<<< HEAD
=======
    If a context is provided, it is always assumed to be firstTime.

    @deprecated In SproutCore 1.1. Use renderContent and updateContent explicitly instead.
>>>>>>> b975fb2a
    @param {SC.RenderContext} context the context
    @param {Boolean} firstName true if the layer is being created
    @returns {SC.RenderContext} the render context
    @test in render
  */
  renderChildViews: function(context, firstTime) {
<<<<<<< HEAD
=======
    if (firstTime || context) {
      // we pass along firstTime for compatibility. Some older (less wise) views may
      // think it will work. Well, it wouldn't, but we'll make it work.
      this.renderContent(context, firstTime);
    } else {
      this.updateContent(context);
    }
    return context;
  },

  /**
    @private
    Views are content suppliers for renderers. That is, views pass themselves to renderers
    for renderers' "content" properties. Content providers have two functions: renderContent and updateContent.
    This is the first of those.

    @param {SC.RenderContext} context
    @param {Boolean} firstTime For compatibility (do not use; if not first time, call updateContent).
  */
  renderContent: function(context, firstTime) {
>>>>>>> b975fb2a
    var cv = this.get('childViews'), len = cv.length, idx, view ;
    for (idx=0; idx<len; ++idx) {
      view = cv[idx] ;
      if (!view) continue;
      context = context.begin(view.get('tagName')) ;
      view.renderToContext(context, firstTime);
      context = context.end() ;
    }
    return context;
  },

  /**
<<<<<<< HEAD
    The object to which rendering and updating the HTML representation of this
    view should be delegated.

    By default, views are responsible for creating their own HTML
    representation. In some cases, however, you may want to create an object
    that is responsible for rendering all views of a certain type. For example,
    you may want rendering of SC.ButtonView to be controlled by an object that
    is specific to the current theme.

    By setting a render delegate, the render and update methods will be called
    on that object instead of the view itself.

    @property {Object}
  */
  renderDelegate: null,

  /**
    The name of the property of the current theme that contains the render
    delegate to use for this view.

    By default, views are responsible for creating their own HTML
    representation. You can tell the view to instead delegate rendering to the
    theme by setting this property to the name of the corresponding property
    of the theme.

    For example, to tell the view that it should render using the
    SC.ButtonView render delegate, set this property to
    'buttonRenderDelegate'. When the view is created, it will retrieve the
    buttonRenderDelegate property from its theme and set the renderDelegate
    property to that object.
  */
  renderDelegateName: null,

  /**
    Invoked whenever your view needs to create its HTML representation.
=======
    @private
    Views are content suppliers for renderers. That is, views pass themselves to renderers
    for renderers' "content" properties. Content providers have two functions: renderContent and updateContent.
    This is the first of those.

    For old-style rendering, the render context created by the parent renderer is passed along
    as well.
  */
  updateContent: function(optionalContext) {
    var cv = this.get('childViews'), len = cv.length, idx, view ;
    for (idx=0; idx<len; ++idx) {
      view = cv[idx] ;
      if (!view) continue;

      view.updateLayer(optionalContext);
    }
  },

  /**
    Invoked whenever your view needs to be rendered, including when the view's
    layer is first created and any time in the future when it needs to be
    updated.
>>>>>>> b975fb2a

    You will normally override this method in your subclassed views to
    provide whatever drawing functionality you will need in order to
    render your content.

<<<<<<< HEAD
    This method is usually only called once per view. After that, the update
    method will be called to allow you to update the existing HTML
    representation.

    The default implementation of this method calls renderChildViews().

    For backwards compatibility, this method will also call the appropriate
    method on a render delegate object, if your view has one.
=======
    You can use the passed firstTime property to determine whether or not
    you need to completely re-render the view or only update the surrounding
    HTML.

    The default implementation of this method simply calls renderChildViews()
    if this is the first time you are rendering, or null otherwise.
>>>>>>> b975fb2a

    @param {SC.RenderContext} context the render context
    @returns {void}
  */
  render: function(context, firstTime) {
<<<<<<< HEAD
    var renderDelegate = this.get('renderDelegate');

    if (renderDelegate) {
      if (firstTime) {
        renderDelegate.render(this, context);
=======
    var renderer = this.renderer;
    if (this.createRenderer && renderer) {
      if (firstTime) {
        renderer.render(context);
>>>>>>> b975fb2a
      } else {
        renderDelegate.update(this, context.$());
      }
    }

    if (firstTime) this.renderChildViews(context, firstTime);
  },

<<<<<<< HEAD
  /** @private - 
=======

  /** @private -
>>>>>>> b975fb2a
    Invokes the receivers didAppendLayerToDocument() method if it exists and
    then invokes the same on all child views.
  */

  _notifyDidAppendToDocument: function() {
    if (this.didAppendToDocument) this.didAppendToDocument();

    var i=0, child, childLen, children = this.get('childViews');
    for(i=0, childLen=children.length; i<childLen; i++) {
      child = children[i];
      if(child._notifyDidAppendToDocument){
        child._notifyDidAppendToDocument();
      }
    }
  },

  childViewsObserver: function(){
    var childViews = this.get('childViews'), i, iLen, child;
    for(i=0, iLen = childViews.length; i<iLen; i++){
      child = childViews[i];
      if(child._notifyDidAppendToDocument){
        child._notifyDidAppendToDocument();
      }
    }
  }.observes('childViews'),

  // ..........................................................
  // STANDARD RENDER PROPERTIES
  //

  /**
    Tag name for the view's outer element.  The tag name is only used when
    a layer is first created.  If you change the tagName for an element, you
    must destroy and recreate the view layer.

    @property {String}
  */
  tagName: 'div',

<<<<<<< HEAD
  /**
    The WAI-ARIA role of the control represented by this view. For example, a
    button may have a role of type 'button', or a pane may have a role of
    type 'alertdialog'. This property is used by assistive software to help
    visually challenged users navigate rich web applications.

    The full list of valid WAI-ARIA roles is available at:
    http://www.w3.org/TR/wai-aria/roles#roles_categorization

    @property {String}
  */
=======
>>>>>>> b975fb2a
  ariaRole: null,

  /**
    Standard CSS class names to apply to the view's outer element.  This
    property automatically inherits any class names defined by the view's
    superclasses as well.

    @property {Array}
  */
  classNames: ['sc-view'],

  /**
    Tool tip property that will be set to the title attribute on the HTML
    rendered element.

    @property {String}
  */
  toolTip: null,

  /**
    Determines if the user can select text within the view.  Normally this is
    set to NO to disable text selection.  You should set this to YES if you
    are creating a view that includes editable text.  Otherwise, settings this
    to YES will probably make your controls harder to use and it is not
    recommended.

    @property {Boolean}
    @readOnly
  */
  isTextSelectable: NO,

  /**
    You can set this array to include any properties that should immediately
    invalidate the display.  The display will be automatically invalidated
    when one of these properties change.

    Implementation note:  'isVisible' is also effectively a display property,
    but it is not declared as such because the same effect is implemented
    inside _sc_isVisibleDidChange().  This avoids having two observers on
    'isVisible', which is:
      a.  More efficient
      b.  More correct, because we can guarantee the order of operations

    @property {Array}
    @readOnly
  */
  displayProperties: ['isFirstResponder'],

  /**
    You can set this to an SC.Cursor instance; its class name will
    automatically be added to the layer's classNames, allowing you
    to efficiently change the cursor for a large group of views with
    just one change to the SC.Cursor object.  The cursor property
    is only used when the layer is created, so if you need to change
    it to a different cursor object, you will have to destroy and
    recreate the view layer.  (In this case you might investigate
    setting cursors using CSS directly instead of SC.Cursor.)

    @property {SC.Cursor String}
  */
  cursor: null,

  /**
    A child view without a cursor of its own inherits its parent's cursor by
    default.  Set this to NO to prevent this behavior.

    @property {Boolean}
  */
  shouldInheritCursor: YES,

  // ..........................................................
  // LAYER LOCATION
  //

  /**
    Set to YES when the view's layer location is dirty.  You can call
    updateLayerLocationIfNeeded() to clear this flag if it is set.

    @property {Boolean}
  */
  layerLocationNeedsUpdate: NO,

  /**
    Calls updateLayerLocation(), but only if the view's layer location
    currently needs to be updated.  This method is called automatically at
    the end of a run loop if you have called parentViewDidChange() at some
    point.

    @property {Boolean} force This property is ignored.
    @returns {SC.View} receiver
    @test in updateLayerLocation
  */
  updateLayerLocationIfNeeded: function(force) {
    if (this.get('layerLocationNeedsUpdate')) {
      this.updateLayerLocation() ;
    }
    return this ;
  },

  /**
    This method is called when a view changes its location in the view
    hierarchy.  This method will update the underlying DOM-location of the
    layer so that it reflects the new location.

    @returns {SC.View} receiver
  */
  updateLayerLocation: function() {
    // collect some useful value
    // if there is no node for some reason, just exit
    var node = this.get('layer'),
        parentView = this.get('parentView'),
        parentNode = parentView ? parentView.get('containerLayer') : null ;

    // remove node from current parentNode if the node does not match the new
    // parent node.
    if (node && node.parentNode && node.parentNode !== parentNode) {
      node.parentNode.removeChild(node);
    }

    // CASE 1: no new parentView.  just remove from parent (above).
    if (!parentView) {
      if (node && node.parentNode) node.parentNode.removeChild(node);

    // CASE 2: parentView has no layer, view has layer.  destroy layer
    // CASE 3: parentView has no layer, view has no layer, nothing to do
    } else if (!parentNode) {
      if (node) {
        if (node.parentNode) node.parentNode.removeChild(node);
        this.destroyLayer();
      }

    // CASE 4: parentView has layer, view has no layer.  create layer & add
    // CASE 5: parentView has layer, view has layer.  move layer
    } else {
      if (!node) {
        this.createLayer() ;
        node = this.get('layer') ;
        if (!node) return; // can't do anything without a node.
      }

      var siblings = parentView.get('childViews'),
          nextView = siblings.objectAt(siblings.indexOf(this)+1),
          nextNode = (nextView) ? nextView.get('layer') : null ;

      // before we add to parent node, make sure that the nextNode exists...
      if (nextView && (!nextNode || nextNode.parentNode!==parentNode)) {
        nextView.updateLayerLocationIfNeeded() ;
        nextNode = nextView.get('layer') ;
      }

      // add to parentNode if needed.
      if ((node.parentNode!==parentNode) || (node.nextSibling!==nextNode)) {
        parentNode.insertBefore(node, nextNode) ;
      }
    }

    parentNode = parentView = node = nextNode = null ; // avoid memory leaks

    this.set('layerLocationNeedsUpdate', NO) ;

    return this ;
  },

  // .......................................................
  // SC.RESPONDER SUPPORT
  //

  /** @property
    The nextResponder is usually the parentView.
  */
  nextResponder: function() {
    return this.get('parentView') ;
  }.property('parentView').cacheable(),


  /** @property
    Set to YES if your view is willing to accept first responder status.  This
    is used when calculcating key responder loop.
  */
  acceptsFirstResponder: NO,

  // ..........................................................
  // KEY RESPONDER
  //

  /** @property
    YES if the view is currently first responder and the pane the view belongs
    to is also key pane.  While this property is set, you should expect to
    receive keyboard events.
  */
  isKeyResponder: NO,

  /**
    This method is invoked just before you lost the key responder status.
    The passed view is the view that is about to gain keyResponder status.
    This gives you a chance to do any early setup. Remember that you can
    gain/lose key responder status either because another view in the same
    pane is becoming first responder or because another pane is about to
    become key.

    @param {SC.Responder} responder
  */
  willLoseKeyResponderTo: function(responder) {},

  /**
    This method is invoked just before you become the key responder.  The
    passed view is the view that is about to lose keyResponder status.  You
    can use this to do any setup before the view changes.
    Remember that you can gain/lose key responder status either because
    another view in the same pane is becoming first responder or because
    another pane is about to become key.

    @param {SC.Responder} responder
  */
  willBecomeKeyResponderFrom: function(responder) {},

  /**
    Invokved just after the responder loses key responder status.
  */
  didLoseKeyResponderTo: function(responder) {},

  /**
    Invoked just after the responder gains key responder status.
  */
  didBecomeKeyResponderFrom: function(responder) {},

  /**
    This method will process a key input event, attempting to convert it to
    an appropriate action method and sending it up the responder chain.  The
    event is converted using the SC.KEY_BINDINGS hash, which maps key events
    into method names.  If no key binding is found, then the key event will
    be passed along using an insertText() method.

    @param {SC.Event} event
    @returns {Object} object that handled event, if any
  */
  interpretKeyEvents: function(event) {
    var codes = event.commandCodes(), cmd = codes[0], chr = codes[1], ret;

    if (!cmd && !chr) return null ;  //nothing to do.

    // if this is a command key, try to do something about it.
    if (cmd) {
      var methodName = SC.MODIFIED_KEY_BINDINGS[cmd] || SC.BASE_KEY_BINDINGS[cmd.match(/[^_]+$/)[0]];
      if (methodName) {
        var target = this, pane = this.get('pane'), handler = null;
        while(target && !(handler = target.tryToPerform(methodName, event))){
          target = (target===pane)? null: target.get('nextResponder') ;
        }
        return handler ;
      }
    }

    if (chr && this.respondsTo('insertText')) {
      // if we haven't returned yet and there is plain text, then do an insert
      // of the text.  Since this is not an action, do not send it up the
      // responder chain.
      ret = this.insertText(chr, event);
      return ret ? (ret===YES ? this : ret) : null ; // map YES|NO => this|nil
    }

    return null ; //nothing to do.
  },

  /**
    This method is invoked by interpretKeyEvents() when you receive a key
    event matching some plain text.  You can use this to actually insert the
    text into your application, if needed.

    @param {SC.Event} event
    @returns {Object} receiver or object that handled event
  */
  insertText: function(chr) {
    return NO ;
  },

  /**
    Recursively travels down the view hierarchy looking for a view that
    implements the key equivalent (returning to YES to indicate it handled
    the event).  You can override this method to handle specific key
    equivalents yourself.

    The keystring is a string description of the key combination pressed.
    The evt is the event itself. If you handle the equivalent, return YES.
    Otherwise, you should just return sc_super.

    @param {String} keystring
    @param {SC.Event} evt
    @returns {Boolean}
  */
  performKeyEquivalent: function(keystring, evt) {
    var ret = NO,
        childViews = this.get('childViews'),
        len = childViews.length,
        idx = -1 ;
    while (!ret && (++idx < len)) {
      ret = childViews[idx].performKeyEquivalent(keystring, evt) ;
    }
    return ret ;
  },

  /**
    Optionally points to the next key view that should gain focus when tabbing
    through an interface.  If this is not set, then the next key view will
    be set automatically to the next child.
  */
  nextKeyView: null,

  /**
    Computes the next valid key view, possibly returning the receiver or null.
    This is the next key view that acceptsFirstResponder.

    @property
    @type SC.View
  */
  nextValidKeyView: function() {
    var seen = [],
        rootView = this.get('pane'), ret = this.get('nextKeyView');

    if(!ret) ret = rootView._computeNextValidKeyView(this, seen);

    if(SC.TABBING_ONLY_INSIDE_DOCUMENT && !ret) {
      ret = rootView._computeNextValidKeyView(rootView, seen);
    }

    return ret ;
  }.property('nextKeyView'),

  _computeNextValidKeyView: function(currentView, seen) {
    var ret = this.get('nextKeyView'),
        children, i, childLen, child;
    if(this !== currentView && seen.indexOf(currentView)!=-1 &&
      this.get('acceptsFirstResponder') && this.get('isVisibleInWindow')){
      return this;
    }
    seen.push(this); // avoid cycles

    // find next sibling
    if (!ret) {
      children = this.get('childViews');
      for(i=0, childLen = children.length; i<childLen; i++){
        child = children[i];
        if(child.get('isVisibleInWindow') && child.get('isVisible')){
          ret = child._computeNextValidKeyView(currentView, seen);
        }
        if (ret) return ret;
      }
      ret = null;
    }
    return ret ;
  },

  /**
    Optionally points to the previous key view that should gain focus when
    tabbing through the interface. If this is not set then the previous
    key view will be set automatically to the previous child.
  */
  previousKeyView: null,

  /**
    Computes the previous valid key view, possibly returning the receiver or
    null.  This is the previous key view that acceptsFirstResponder.

    @property
    @type SC.View
  */
  previousValidKeyView: function() {
    var seen = [],
        rootView = this.pane(), ret = this.get('previousKeyView');
    if(!ret) ret = rootView._computePreviousValidKeyView(this, seen);
    return ret ;
  }.property('previousKeyView'),

  _computePreviousValidKeyView: function(currentView, seen) {
    var ret = this.get('previousKeyView'),
        children, i, child;

    if(this !== currentView && seen.indexOf(currentView)!=-1 &&
      this.get('acceptsFirstResponder') && this.get('isVisibleInWindow')){
      return this;
    }
    seen.push(this); // avoid cycles

    // find next sibling
    if (!ret) {
      children = this.get('childViews');
      for(i=children.length-1; 0<=i; i--){
        child = children[i];
        if(child.get('isVisibleInWindow') && child.get('isVisible')){
          ret = child._computePreviousValidKeyView(currentView, seen);
        }
        if (ret) return ret;
      }
      ret = null;
    }
    return ret ;
  },

  // .......................................................
  // CORE DISPLAY METHODS
  //

  /** @private
    Setup a view, but do not finish waking it up.
    - configure childViews
    - Determine the view's theme
    - Fetch a render delegate from the theme, if necessary
    - register the view with the global views hash, which is used for event
      dispatch
  */
  init: function() {
<<<<<<< HEAD
    var parentView = this.get('parentView'),
        theme = this.get('theme'), themeName,
        renderDelegate = this.get('renderDelegate'), renderDelegateName,
        path, root, idx, len, lp, dp ;

    sc_super() ;

    // Determine which SC.Theme instance to use for this view.

    // If no theme has been set, it will be inherited from the parent view.
    if (SC.empty(theme)) {
      theme = this.get('themeFromParentView');

    // If the theme is a string, attempt to convert it into an SC.Theme
    // instance.
    } else if (SC.typeOf(theme) === SC.T_STRING) {
      themeName = theme;
      theme = SC.Theme.find(themeName);

      // If no theme could be found with that name, fall back to the parent's
      // theme.
      if (!theme) {
        theme = this.get('themeFromParentView');

        // For backwards compatibility, the theme name should be added to the
        // class names if no theme is found that corresponds to the string.
        //
        // For example, in older versions of SproutCore, SC.ButtonView may
        // have had its theme property set to 'capsule' to designate that a
        // different visual style should be applied.
        this._themeClassName = themeName;
      }
    }
    this.set('theme', theme);

    // If this view does not have a render delegate but has
    // renderDelegateName set, try to retrieve the render delegate from the
    // theme.
    if (!renderDelegate) {
      renderDelegateName = this.get('renderDelegateName');

      if (renderDelegateName) {
        renderDelegate = theme[renderDelegateName];
        if (!renderDelegate) {
          throw "%@: Unable to locate render delegate \"%@\" in theme.".fmt(this, renderDelegateName);
        }

        this.set('renderDelegate', renderDelegate);
      }
    }

    // Register the view for event handling. This hash is used by
    // SC.RootResponder to dispatch incoming events.
=======
    var parentView, path, root, idx, len, lp, dp ;

    sc_super();

    this._lastTheme = this.get('theme');

    this._generateRenderer();

    // find render path (to be removed in SC 2.0?)
    var renderAge = -1, rendererAge = -1, currentAge = 0, c = this.constructor;
    while (c && c.prototype.render) {
      if (renderAge < 0 && c.prototype.render !== this.render) renderAge = currentAge;
      if (rendererAge < 0 && c.prototype.createRenderer !== this.createRenderer) rendererAge = currentAge;
      if (rendererAge >= 0 && renderAge >= 0) break;
      currentAge = currentAge + 1;
      c = c.superclass;
    }

    // which one?
    if (renderAge < rendererAge && renderAge >= 0) {
      this._useRenderFirst = YES;
    } else {
      this._useRenderFirst = NO;
    }

    // register for event handling
>>>>>>> b975fb2a
    SC.View.views[this.get('layerId')] = this;

    var childViews = this.get('childViews');

    // setup child views.  be sure to clone the child views array first
    this.childViews = childViews ? childViews.slice() : [] ;
    this.createChildViews() ; // setup child Views
    this._hasCreatedChildViews = YES;

    // register display property observers ..
    // TODO: Optimize into class setup
    dp = this.get('displayProperties') ;
    idx = dp.length ;
    while (--idx >= 0) {
      this.addObserver(dp[idx], this, this.displayDidChange) ;
    }

    // register for drags
    if (this.get('isDropTarget')) SC.Drag.addDropTarget(this) ;

    // register scroll views for autoscroll during drags
    if (this.get('isScrollable')) SC.Drag.addScrollableView(this) ;

    this._previousLayout = this.get('layout');
  },

<<<<<<< HEAD
  /**
    Returns the theme from the parent view, or the default theme if this
    view does not have a parent.

    @property {SC.Theme}
  */
  themeFromParentView: function() {
    var parentView = this.get('parentView');

    if (!parentView) {
      return SC.Theme.find(SC.defaultTheme);
    }

    return parentView.get('theme');
  }.property('parentView').cacheable(),

=======
>>>>>>> b975fb2a
  /**
    Wakes up the view. The default implementation immediately syncs any
    bindings, which may cause the view to need its display updated. You
    can override this method to perform any additional setup. Be sure to
    call sc_super to setup bindings and to call awake on childViews.

    It is best to awake a view before you add it to the DOM.  This way when
    the DOM is generated, it will have the correct initial values and will
    not require any additional setup.

    @returns {void}
  */
  awake: function() {
    sc_super();
    var childViews = this.get('childViews'), len = childViews.length, idx ;
    for (idx=0; idx<len; ++idx) {
      if (!childViews[idx]) continue ;
      childViews[idx].awake() ;
    }
  },

  /**
    You must call this method on a view to destroy the view (and all of its
    child views). This will remove the view from any parent node, then make
    sure that the DOM element managed by the view can be released by the
    memory manager.
  */
  destroy: function() {
    if (this.get('isDestroyed')) return this; // nothing to do

    this._destroy(); // core destroy method

    // remove from parent if found
    this.removeFromParent() ;

    // unregister for drags
    if (this.get('isDropTarget')) SC.Drag.removeDropTarget(this) ;

    // unregister for autoscroll during drags
    if (this.get('isScrollable')) SC.Drag.removeScrollableView(this) ;

    //Do generic destroy. It takes care of mixins and sets isDestroyed to YES.
    sc_super();
    return this; // done with cleanup
  },

  _destroy: function() {
    if (this.get('isDestroyed')) return this ; // nothing to do

    // destroy the layer -- this will avoid each child view destroying
    // the layer over and over again...
    this.destroyLayer() ;

    // first destroy any children.
    var childViews = this.get('childViews'), len = childViews.length, idx ;
    if (len) {
      childViews = childViews.slice() ;
      for (idx=0; idx<len; ++idx) childViews[idx].destroy() ;
    }

    // next remove view from global hash
    delete SC.View.views[this.get('layerId')] ;
    delete this._CQ ;
    delete this.page ;

    return this ;
  },

  /**
    This method is called when your view is first created to setup any  child
    views that are already defined on your class.  If any are found, it will
    instantiate them for you.

    The default implementation of this method simply steps through your
    childViews array, which is expects to either be empty or to contain View
    designs that can be instantiated

    Alternatively, you can implement this method yourself in your own
    subclasses to look for views defined on specific properties and then build
     a childViews array yourself.

    Note that when you implement this method yourself, you should never
    instantiate views directly.  Instead, you should use
    this.createChildView() method instead.  This method can be much faster in
    a production environment than creating views yourself.

    @returns {SC.View} receiver
  */
  createChildViews: function() {
    var childViews = this.get('childViews'),
        len        = childViews.length,
        idx, key, views, view ;

    this.beginPropertyChanges() ;

    // swap the array
    for (idx=0; idx<len; ++idx) {
      if (key = (view = childViews[idx])) {

        // is this is a key name, lookup view class
        if (typeof key === SC.T_STRING) {
          view = this[key];
        } else key = null ;

        if (!view) {
          console.error ("No view with name "+key+" has been found in "+this.toString());
          // skip this one.
          continue;
        }

        if (view.isClass) {
          view = this.createChildView(view) ; // instantiate if needed
          if (key) this[key] = view ; // save on key name if passed
        }
      }
      childViews[idx] = view;
    }

    this.endPropertyChanges() ;
    return this ;
  },

  /**
    Instantiates a view to be added to the childViews array during view
    initialization. You generally will not call this method directly unless
    you are overriding createChildViews(). Note that this method will
    automatically configure the correct settings on the new view instance to
    act as a child of the parent.

    @param {Class} viewClass
    @param {Hash} attrs optional attributes to add
    @returns {SC.View} new instance
    @test in createChildViews
  */
  createChildView: function(view, attrs) {
    // attrs should always exist...
    if (!attrs) attrs = {} ;
    attrs.owner = attrs.parentView = this ;
    attrs.isVisibleInWindow = this.get('isVisibleInWindow');
    if (!attrs.page) attrs.page = this.page ;

    // Now add this to the attributes and create.
    view = view.create(attrs) ;
    return view ;
  },

  // ...........................................
  // LAYOUT
  //

  /**
    The 'frame' property depends on the 'layout' property as well as the
    parent view’s frame.  In order to properly invalidate any cached values,
    we need to invalidate the cache whenever 'layout' changes.  However,
    observing 'layout' does not guarantee that; the observer might not be run
    immediately.

    In order to avoid any window of opportunity where the cached frame could
    be invalid, we need to force layoutDidChange() to always immediately run
    whenever 'layout' is set.
  */
  propertyDidChange: function(key, value, _keepCache) {
    // If the key is 'layout', we need to call layoutDidChange() immediately
    // so that if the frame has changed any cached values (for both this view
    // and any child views) can be appropriately invalidated.

    // To allow layout to be a computed property, we check if any property has
    // changed and if layout is dependent on the property.
    // If it is we call layoutDidChange.
    var layoutChange=false;
    if(typeof this.layout === "function" && this._kvo_dependents) {
      var dependents = this._kvo_dependents[key];
      if(dependents && dependents.indexOf('layout')!=-1) layoutChange = true;
    }
    if(key==='layout' || layoutChange) this.layoutDidChange();
    // Resume notification as usual.
    sc_super();
  },


  /**
    This convenience method will take the current layout, apply any changes
    you pass and set it again.  It is more convenient than having to do this
    yourself sometimes.

    You can pass just a key/value pair or a hash with several pairs.  You can
    also pass a null value to delete a property.

    This method will avoid actually setting the layout if the value you pass
    does not edit the layout.

    @param {String|Hash} key
    @param {Object} value
    @returns {SC.View} receiver
  */
  adjust: function(key, value) {
    var layout = SC.clone(this.get('layout')), didChange = NO, cur ;

    if (key === undefined) return this ; // nothing to do.

    // handle string case
    if (SC.typeOf(key) === SC.T_STRING) {
      cur = layout[key] ;
      if (SC.none(value)) {
        if (cur !== undefined) didChange = YES ;
        delete layout[key] ;
      } else {
        if (cur !== value) didChange = YES ;
        layout[key] = value ;
      }

    // handle hash -- do it this way to avoid creating memory unless needed
    } else {
      var hash = key;
      for(key in hash) {
        if (!hash.hasOwnProperty(key)) continue;
        value = hash[key] ;
        cur = layout[key] ;

        if (value === null) {
          if (cur !== undefined) didChange = YES ;
          delete layout[key] ;
        } else if (value !== undefined) {
          if (cur !== value) didChange = YES ;
          layout[key] = value ;
        }
      }
    }
    // now set adjusted layout
    if (didChange) this.set('layout', layout) ;

    return this ;
  },


  /**
    Animate a given property using CSS animations.

    Takes a key, value and either a duration, or a hash of options.
    The options hash has the following parameters
      - duration: Duration of animation in seconds
      - callback: Callback method to run when animation completes
      - timing: Animation timing function

    @param {String|Hash} key
    @param {Object} value
    @params {Number|Hash} duration or options
    @returns {SC.View} receiver
  */
  animate: function(keyOrHash, valueOrOptions, optionsOrCallback, callback) {
    var hash, options;

    if (SC.typeOf(keyOrHash) === SC.T_HASH) {
      hash = keyOrHash;
      options = valueOrOptions;
      callback = optionsOrCallback;
    } else {
      hash = {};
      hash[keyOrHash] = valueOrOptions;
      options = optionsOrCallback;
    }

    if (SC.typeOf(options) === SC.T_NUMBER) {
      options = { duration: options };
    } else if (SC.typeOf(options) !== SC.T_HASH) {
      throw "Must provide options hash or duration!";
    }

    if (callback) options.callback = callback;


    var layout = SC.clone(this.get('layout')), didChange = NO, value, cur, animValue, curAnim, key;

    for(key in hash) {
      if (!hash.hasOwnProperty(key)) continue;
      value = hash[key];
      cur = layout[key];

      if (SC.ANIMATABLE_PROPERTIES.contains(key)) {
        curAnim = layout['animate'+key.capitalize()];

        if (value === null || value === undefined) {
          throw "Can only animate to an actual value!";
        } else {
          if (cur !== value) didChange = YES;

          // FIXME: We should check more than duration
          // Also, will we allow people to just set a number instead of a hash? If so, we have to account for that.
          if (curAnim && curAnim.duration !== options.duration) didChange = YES ;

          layout[key] = value ;

          // I'm pretty sure we want to be cloning this because we may be applying it
          // to multiple properties which can be edited independently
          layout['animate'+key.capitalize()] = SC.clone(options);
        }
      } else {
        if (cur !== value) didChange = YES;
        layout[key] = value;
      }
    }

    // now set adjusted layout
    if (didChange) this.set('layout', layout) ;

    return this ;
  },

  /**
  Resets animation, stopping all existing animations.
  */
  resetAnimation: function() {
    var layout = this.get('layout'), didChange = NO, key;
    for (key in layout) {
      if (key.substring(0,7) === 'animate') {
        didChange = YES;
        delete layout[key];
      }
    }
    if (didChange) {
      this.set('layout', layout);
      this.notifyPropertyChange('layout');
    }
    return this;
  },

  _scv_willRenderAnimations: function(){
    if (SC.platform.supportsCSSTransitions) {
      var layer = this.get('layer'),
          currentStyle = layer ? layer.style : null,
          newStyle = this.get('layoutStyle'),
          transitionStyle = newStyle[SC.platform.domCSSPrefix+"Transition"],
          layout = this.get('layout'),
          key, callback, idx;

      // Handle existing animations
      if (this._activeAnimations) {
        for(key in this._activeAnimations){
          // TODO: Check for more than duration
          if (
            newStyle[key] !== (currentStyle ? currentStyle[key] : null) ||
            !this._pendingAnimations || !this._pendingAnimations[key] ||
            this._activeAnimations[key].duration !== this._pendingAnimations[key].duration
          ) {
            callback = this._activeAnimations[key].callback;
            if (callback) {
              if (this._animatedTransforms && this._animatedTransforms.length > 0) {
                for (idx=0; idx < this._animatedTransforms.length; idx++) {
                  this._scv_runAnimationCallback(callback, null, this._animatedTransforms[idx], YES);
                }
                this._animatedTransforms = null;
              } else {
                this._scv_runAnimationCallback(callback, null, key, YES);
              }
            }

            this._scv_removeAnimationFromLayout(key, YES);
          }
        }
      }

      this._activeAnimations = this._pendingAnimations;
      this._pendingAnimations = null;
    }
  },

  _scv_didRenderAnimations: function(){
    if (!SC.platform.supportsCSSTransitions) {
      var key, callback;
      // Transitions not supported
      for (key in this._pendingAnimations) {
        callback = this._pendingAnimations[key].callback;
        if (callback) this._scv_runAnimationCallback(callback, null, key, NO);
        this._scv_removeAnimationFromLayout(key, NO, YES);
      }
      this._activeAnimations = this._pendingAnimations = null;
    }
  },

  _scv_removeAnimationFromLayout: function(propertyName, updateStyle, isPending) {

    if (updateStyle) {
      var layer = this.get('layer'),
          updatedCSS = [], key;
      for(key in this._activeAnimations) {
        if (key !== propertyName) updatedCSS.push(this._activeAnimations[key].css);
      }

      // FIXME: Not really sure this is the right way to do it, but we don't want to trigger a layout update
      if (layer) layer.style[SC.platform.domCSSPrefix+"Transition"] = updatedCSS.join(', ');
    }


    var layout = this.get('layout'),
        idx;

    if (propertyName === '-'+SC.platform.cssPrefix+'-transform' && this._animatedTransforms && this._animatedTransforms.length > 0) {
      for(idx=0; idx < this._animatedTransforms.length; idx++) {
        delete layout['animate'+this._animatedTransforms[idx].capitalize()];
      }
      this._animatedTransforms = null;
    }
    delete layout['animate'+propertyName.capitalize()];

    if (!isPending) delete this._activeAnimations[propertyName];
  },

  _scv_runAnimationCallback: function(callback, evt, propertyName, cancelled) {
    if (callback) {
      if (SC.typeOf(callback) !== SC.T_HASH) callback = { action: callback };
      callback.source = this;
      if (!callback.target) callback.target = this;
    }
    SC.View.runCallback(callback, { event: evt, propertyName: propertyName, view: this, isCancelled: cancelled });
  },

  /**
    Called when animation ends, should not usually be called manually
  */
  transitionDidEnd: function(evt){
    // WARNING: Sometimes this will get called more than once for a property. Not sure why.

    var propertyName = evt.originalEvent.propertyName,
        layout = this.get('layout'),
        animation, idx;

    animation = this._activeAnimations ? this._activeAnimations[propertyName] : null;

    if(animation) {
      if (animation.callback) {
        // Charles says this is a good idea
        SC.RunLoop.begin();
        // We're using invokeLater so we don't trigger any layout changes from the callbacks until the animations are done
        if (this._animatedTransforms && this._animatedTransforms.length > 0) {
          for (idx=0; idx < this._animatedTransforms.length; idx++) {
            this.invokeLater('_scv_runAnimationCallback', 1, animation.callback, evt, this._animatedTransforms[idx], NO);
          }
        } else {
          this.invokeLater('_scv_runAnimationCallback', 1, animation.callback, evt, propertyName, NO);
        }
        SC.RunLoop.end();
      }

      this._scv_removeAnimationFromLayout(propertyName, YES);
    }
  },


  /**
    The layout describes how you want your view to be positions on the
    screen.  You can define the following properties:

    - left: the left edge
    - top: the top edge
    - right: the right edge
    - bottom: the bottom edge
    - height: the height
    - width: the width
    - centerX: an offset from center X
    - centerY: an offset from center Y
    - minWidth: a minimum width
    - minHeight: a minimum height
    - maxWidth: a maximum width
    - maxHeight: a maximum height

    Note that you can only use certain combinations to set layout.  For
    example, you may set left/right or left/width, but not left/width/right,
    since that combination doesn't make sense.

    Likewise, you may set a minWidth/minHeight, or maxWidth/maxHeight, but
    if you also set the width/height explicitly, then those constraints won't
    matter as much.

    Layout is designed to maximize reliance on the browser's rendering
    engine to keep your app up to date.

    @test in layoutStyle
  */
  layout: { top: 0, left: 0, bottom: 0, right: 0 },

  /**
    Converts a frame from the receiver's offset to the target offset.  Both
    the receiver and the target must belong to the same pane.  If you pass
    null, the conversion will be to the pane level.

    Note that the context of a view's frame is the view's parent frame.  In
    other words, if you want to convert the frame of your view to the global
    frame, then you should do:

    {{{
      var pv = this.get('parentView'), frame = this.get('frame');
      var newFrame = pv ? pv.convertFrameToView(frame, null) : frame;
    }}}

    @param {Rect} frame the source frame
    @param {SC.View} targetView the target view to convert to
    @returns {Rect} converted frame
    @test in converFrames
  */
  convertFrameToView: function(frame, targetView) {
    var myX=0, myY=0, targetX=0, targetY=0, view = this, f ;

    // walk up this side
    while (view) {
      f = view.get('frame'); myX += f.x; myY += f.y ;
      view = view.get('layoutView') ;
    }

    // walk up other size
    if (targetView) {
      view = targetView ;
      while (view) {
        f = view.get('frame'); targetX += f.x; targetY += f.y ;
        view = view.get('layoutView') ;
      }
    }

    // now we can figure how to translate the origin.
    myX = frame.x + myX - targetX ;
    myY = frame.y + myY - targetY ;
    return { x: myX, y: myY, width: frame.width, height: frame.height } ;
  },

  /**
    Converts a frame offset in the coordinates of another view system to the
    receiver's view.

    Note that the convext of a view's frame is relative to the view's
    parentFrame.  For example, if you want to convert the frame of view that
    belongs to another view to the receiver's frame you would do:

    {{{
      var frame = view.get('frame');
      var newFrame = this.convertFrameFromView(frame, view.get('parentView'));
    }}}

    @param {Rect} frame the source frame
    @param {SC.View} targetView the target view to convert to
    @returns {Rect} converted frame
    @test in converFrames
  */
  convertFrameFromView: function(frame, targetView) {
    var myX=0, myY=0, targetX=0, targetY=0, view = this, f ;

    // walk up this side
    //Note: Intentional assignment of variable f
    while (view && (f = view.get('frame'))) {
      myX += f.x; myY += f.y ;
      view = view.get('parentView') ;
    }

    // walk up other size
    if (targetView) {
      view = targetView ;
      while(view) {
        f = view.get('frame'); targetX += f.x; targetY += f.y ;
        view = view.get('parentView') ;
      }
    }

    // now we can figure how to translate the origin.
    myX = frame.x - myX + targetX ;
    myY = frame.y - myY + targetY ;
    return { x: myX, y: myY, width: frame.width, height: frame.height } ;
  },

  /**
    Attempt to scroll the view to visible.  This will walk up the parent
    view hierarchy looking looking for a scrollable view.  It will then
    call scrollToVisible() on it.

    Returns YES if an actual scroll took place, no otherwise.

    @returns {Boolean}
  */
  scrollToVisible: function() {
    var pv = this.get('parentView');
    while(pv && !pv.get('isScrollable')) pv = pv.get('parentView');

    // found view, first make it scroll itself visible then scroll this.
    if (pv) {
      pv.scrollToVisible();
      return pv.scrollToVisible(this);
    } else return NO ;
  },

  /**
    Frame describes the current bounding rect for your view.  This is always
    measured from the top-left corner of the parent view.

    @property {Rect}
    @test in layoutStyle
  */
  frame: function() {
    return this.computeFrameWithParentFrame(null) ;
  }.property('useStaticLayout').cacheable(),    // We depend on the layout, but layoutDidChange will call viewDidChange to check the frame for us

  /**
    Computes what the frame of this view would be if the parent were resized
    to the passed dimensions.  You can use this method to project the size of
    a frame based on the resize behavior of the parent.

    This method is used especially by the scroll view to automatically
    calculate when scrollviews should be visible.

    Passing null for the parent dimensions will use the actual current
    parent dimensions.  This is the same method used to calculate the current
    frame when it changes.

    @param {Rect} pdim the projected parent dimensions
    @returns {Rect} the computed frame
  */
  computeFrameWithParentFrame: function(pdim) {
    var layout = this.get('layout'),
        f = {} , error, layer, AUTO = SC.LAYOUT_AUTO,
        stLayout = this.get('useStaticLayout'),
        pv = this.get('parentView'),
        dH, dW, //shortHand for parentDimensions
        borderTop, borderLeft,
        lR = layout.right,
        lL = layout.left,
        lT = layout.top,
        lB = layout.bottom,
        lW = layout.width,
        lH = layout.height,
        lcX = layout.centerX,
        lcY = layout.centerY;

    if (lW !== undefined &&
        lW === SC.LAYOUT_AUTO &&
        stLayout !== undefined && !stLayout) {
      error = SC.Error.desc(("%@.layout() cannot use width:auto if "+
                "staticLayout is disabled").fmt(this), "%@".fmt(this), -1);
      console.error(error.toString()) ;
      throw error ;
    }

    if (lH !== undefined &&
        lH === SC.LAYOUT_AUTO &&
        stLayout !== undefined && !stLayout) {
       error = SC.Error.desc(("%@.layout() cannot use height:auto if "+
                "staticLayout is disabled").fmt(this),"%@".fmt(this), -1);
       console.error(error.toString())  ;
      throw error ;
    }

    if (stLayout) {
      // need layer to be able to compute rect
      if (layer = this.get('layer')) {
        f = SC.viewportOffset(layer); // x,y
        if (pv) f = pv.convertFrameFromView(f, null);

        /*
          TODO Can probably have some better width/height values - CC
        */
        f.width = layer.offsetWidth;
        f.height = layer.offsetHeight;
        return f;
      }
      return null; // can't compute
    }


    if (!pdim) pdim = this.computeParentDimensions(layout) ;
    dH = pdim.height;
    dW = pdim.width;

    // handle left aligned and left/right
    if (!SC.none(lL)) {
      if(SC.isPercentage(lL)){
        f.x = dW*lL;
      }else{
        f.x = lL ;
      }
      if (lW !== undefined) {
        if(lW === AUTO) f.width = AUTO ;
        else if(SC.isPercentage(lW)) f.width = dW*lW ;
        else f.width = lW ;
      } else { // better have lR!
        f.width = dW - f.x ;
        if(lR && SC.isPercentage(lR)) f.width = f.width - (lR*dW) ;
        else f.width = f.width - (lR || 0) ;
      }
    // handle right aligned
    } else if (!SC.none(lR)) {
      if (SC.none(lW)) {
        if (SC.isPercentage(lR)) {
          f.width = dW - (dW*lR) ;
        }
        else f.width = dW - lR ;
        f.x = 0 ;
      } else {
        if(lW === AUTO) f.width = AUTO ;
        else if(SC.isPercentage(lW)) f.width = dW*lW ;
        else f.width = (lW || 0) ;
        if (SC.isPercentage(lW)) f.x = dW - (lR*dW) - f.width ;
        else f.x = dW - lR - f.width ;
      }

    // handle centered
    } else if (!SC.none(lcX)) {
      if(lW === AUTO) f.width = AUTO ;
      else if (SC.isPercentage(lW)) f.width = lW*dW ;
      else f.width = (lW || 0) ;
      if(SC.isPercentage(lcX)) f.x = (dW - f.width)/2 + (lcX*dW) ;
      else f.x = (dW - f.width)/2 + lcX ;
    } else {
      f.x = 0 ; // fallback
      if (SC.none(lW)) {
        f.width = dW ;
      } else {
        if(lW === AUTO) f.width = AUTO ;
        if (SC.isPercentage(lW)) f.width = lW*dW ;
        else f.width = (lW || 0) ;
      }
    }

    // handle top aligned and top/bottom
    if (!SC.none(lT)) {
      if(SC.isPercentage(lT)) f.y = lT*dH ;
      else f.y = lT ;
      if (lH !== undefined) {
        if(lH === AUTO) f.height = AUTO ;
        else if(SC.isPercentage(lH)) f.height = lH*dH ;
        else f.height = lH ;
      } else { // better have lB!
        if(lB && SC.isPercentage(lB)) f.height = dH - f.y - (lB*dH) ;
        else f.height = dH - f.y - (lB || 0) ;
      }

    // handle bottom aligned
    } else if (!SC.none(lB)) {
      if (SC.none(lH)) {
        if (SC.isPercentage(lB)) f.height = dH - (lB*dH) ;
        else f.height = dH - lB ;
        f.y = 0 ;
      } else {
        if(lH === AUTO) f.height = AUTO ;
        if (lH && SC.isPercentage(lH)) f.height = lH*dH ;
        else f.height = (lH || 0) ;
        if (SC.isPercentage(lB)) f.y = dH - (lB*dH) - f.height ;
        else f.y = dH - lB - f.height ;
      }

    // handle centered
    } else if (!SC.none(lcY)) {
      if(lH === AUTO) f.height = AUTO ;
      if (lH && SC.isPercentage(lH)) f.height = lH*dH ;
      else f.height = (lH || 0) ;
      if (SC.isPercentage(lcY)) f.y = (dH - f.height)/2 + (lcY*dH) ;
      else f.y = (dH - f.height)/2 + lcY ;

    // fallback
    } else {
      f.y = 0 ; // fallback
      if (SC.none(lH)) {
        f.height = dH ;
      } else {
        if(lH === AUTO) f.height = AUTO ;
        if (SC.isPercentage(lH)) f.height = lH*dH ;
        else f.height = lH || 0 ;
      }
    }

    f.x = Math.floor(f.x);
    f.y = Math.floor(f.y);
    if(f.height !== AUTO) f.height = Math.floor(f.height);
    if(f.width !== AUTO) f.width = Math.floor(f.width);

    // if width or height were set to auto and we have a layer, try lookup
    if (f.height === AUTO || f.width === AUTO) {
      layer = this.get('layer');
      if (f.height === AUTO) f.height = layer ? layer.clientHeight : 0;
      if (f.width === AUTO) f.width = layer ? layer.clientWidth : 0;
    }

    // views with SC.Border mixin applied applied
    if (this.get('hasBorder')) {
      borderTop = this.get('borderTop');
      borderLeft = this.get('borderLeft');
      f.height -= borderTop+this.get('borderBottom');
      f.y += borderTop;
      f.width -= borderLeft+this.get('borderRight');
      f.x += borderLeft;
    }

    // Account for special cases inside ScrollView, where we adjust the
    // element's scrollTop/scrollLeft property for performance reasons.
    if (pv && pv.isScrollContainer) {
      pv = pv.get('parentView');
      f.x -= pv.get('horizontalScrollOffset');
      f.y -= pv.get('verticalScrollOffset');
    }

    // make sure the width/height fix min/max...
    if (!SC.none(layout.maxHeight) && (f.height > layout.maxHeight)) {
      f.height = layout.maxHeight ;
    }

    if (!SC.none(layout.minHeight) && (f.height < layout.minHeight)) {
      f.height = layout.minHeight ;
    }

    if (!SC.none(layout.maxWidth) && (f.width > layout.maxWidth)) {
      f.width = layout.maxWidth ;
    }

    if (!SC.none(layout.minWidth) && (f.width < layout.minWidth)) {
      f.width = layout.minWidth ;
    }

    // make sure width/height are never < 0
    if (f.height < 0) f.height = 0 ;
    if (f.width < 0) f.width = 0 ;

    return f;
  },

  computeParentDimensions: function(frame) {
    var ret, pv = this.get('parentView'), pf = (pv) ? pv.get('frame') : null ;

    if (pf) {
      ret = { width: pf.width, height: pf.height };
    } else {
      var f = frame ;
      ret = {
        width: (f.left || 0) + (f.width || 0) + (f.right || 0),
        height: (f.top || 0) + (f.height || 0) + (f.bottom || 0)
      };
    }
    return ret ;
  },

  /**
    The clipping frame returns the visible portion of the view, taking into
    account the contentClippingFrame of the parent view.  Keep in mind that
    the clippingFrame is in the context of the view itself, not it's parent
    view.

    Normally this will be calculated based on the intersection of your own
    clippingFrame and your parentView's contentClippingFrame.

    @property {Rect}
  */
  clippingFrame: function() {
    var f = this.get('frame'),
        ret = f,
        pv, cf;

    if (!f) return null;
    pv = this.get('parentView');
    if (pv) {
      cf = pv.get('contentClippingFrame');
      if (!cf) return f;
      ret = SC.intersectRects(cf, f);
    }
    ret.x -= f.x;
    ret.y -= f.y;

    return ret;
  }.property('parentView', 'frame').cacheable(),

  /**
    The clipping frame child views should intersect with.  Normally this is
    the same as the regular clippingFrame.  However, you may override this
    method if you want the child views to actually draw more or less content
    than is actually visible for some reason.

    Usually this is only used by the ScrollView to optimize drawing on touch
    devices.

    @property {Rect}
  */
  contentClippingFrame: function() {
    return this.get('clippingFrame');
  }.property('clippingFrame').cacheable(),

  /** @private
    This method is invoked whenever the clippingFrame changes, notifying
    each child view that its clippingFrame has also changed.
  */
  _sc_view_clippingFrameDidChange: function() {
    var cvs = this.get('childViews'), len = cvs.length, idx, cv ;
    for (idx=0; idx<len; ++idx) {
      cv = cvs[idx] ;

      // In SC 1.0 views with static layout did not receive notifications
      // of frame changes because they didn't support frames.  In SC 1.1 they
      // do support frames, so they should receive notifications.  Also in
      // SC 1.1 SC.StaticLayout is merged into SC.View.  The mixin is only
      // for compatibility.  This property is defined on the mixin.
      //
      // frame changes should be sent all the time unless this property is
      // present to indicate that we want the old 1.0 API behavior instead.
      //
      if (!cv.useStaticLayout) {
        cv.notifyPropertyChange('clippingFrame') ;
        cv._sc_view_clippingFrameDidChange();
      }
    }
  },

  /**
    This method may be called on your view whenever the parent view resizes.

    The default version of this method will reset the frame and then call
    viewDidResize().  You will not usually override this method, but you may
    override the viewDidResize() method.

    @returns {void}
    @test in viewDidResize
  */
  parentViewDidResize: function() {
    var frameMayHaveChanged, layout, isFixed, isPercentageFunc, isPercentage;

    // If this view uses static layout, our "do we think the frame changed?"
    // logic is not applicable and we simply have to assume that the frame may
    // have changed.
    if (this.useStaticLayout) {
      frameMayHaveChanged = YES;
    }
    else {
      layout = this.get('layout');

      // only resizes if the layout does something other than left/top - fixed
      // size.
      isFixed = (
        (layout.left !== undefined) && (layout.top !== undefined) &&
        (layout.width !== undefined) && (layout.height !== undefined)
      );


      // If it's fixed, our frame still could have changed if it's fixed to a
      // percentage of the parent.
      if (isFixed) {
        isPercentageFunc = SC.isPercentage;
        isPercentage = (isPercentageFunc(layout.left) ||
                        isPercentageFunc(layout.top) ||
                        isPercentageFunc(layout.width) ||
                        isPercentageFunc(layout.right) ||
                        isPercentageFunc(layout.centerX) ||
                        isPercentageFunc(layout.centerY));
      }

      frameMayHaveChanged = (!isFixed || isPercentage);
    }

    // Do we think there's a chance our frame will have changed as a result?
    if (frameMayHaveChanged) {
      // There's a chance our frame changed.  Invoke viewDidResize(), which
      // will notify about our change to 'frame' (if it actually changed) and
      // appropriately notify our child views.
      this.viewDidResize();
    }
  },



  /**
    This method is invoked on your view when the view resizes due to a layout
    change or potentially due to the parent view resizing (if your view’s size
    depends on the size of your parent view).  You can override this method
    to implement your own layout if you like, such as performing a grid
    layout.

    The default implementation simply notifies about the change to 'frame' and
    then calls parentViewDidResize on all of your children.

    @returns {void}
  */
  viewDidResize: function() {
    this._viewFrameDidChange();

    // Also notify our children.
    var cv = this.childViews, len, idx, view ;
    for (idx=0; idx<(len= cv.length); ++idx) {
      view = cv[idx];
      view.parentViewDidResize();
    }
  },

  /** @private
    Invoked by other views to notify this view that its frame has changed.

    This notifies the view that its frame property has changed,
    then propagates those changes to its child views.
  */
  _viewFrameDidChange: function() {
    this.notifyPropertyChange('frame');
    this._sc_view_clippingFrameDidChange();
  },

  // Implementation note: As a general rule, paired method calls, such as
  // beginLiveResize/endLiveResize that are called recursively on the tree
  // should reverse the order when doing the final half of the call. This
  // ensures that the calls are propertly nested for any cleanup routines.
  //
  // -> View A.beginXXX()
  //   -> View B.beginXXX()
  //     -> View C.begitXXX()
  //   -> View D.beginXXX()
  //
  // ...later on, endXXX methods are called in reverse order of beginXXX...
  //
  //   <- View D.endXXX()
  //     <- View C.endXXX()
  //   <- View B.endXXX()
  // <- View A.endXXX()
  //
  // See the two methods below for an example implementation.

  /**
    Call this method when you plan to begin a live resize.  This will
    notify the receiver view and any of its children that are interested
    that the resize is about to begin.

    @returns {SC.View} receiver
    @test in viewDidResize
  */
  beginLiveResize: function() {
    // call before children have been notified...
    if (this.willBeginLiveResize) this.willBeginLiveResize() ;

    // notify children in order
    var ary = this.get('childViews'), len = ary.length, idx, view ;
    for (idx=0; idx<len; ++idx) {
      view = ary[idx] ;
      if (view.beginLiveResize) view.beginLiveResize();
    }
    return this ;
  },

  /**
    Call this method when you are finished with a live resize.  This will
    notify the receiver view and any of its children that are interested
    that the live resize has ended.

    @returns {SC.View} receiver
    @test in viewDidResize
  */
  endLiveResize: function() {
    // notify children in *reverse* order
    var ary = this.get('childViews'), len = ary.length, idx, view ;
    for (idx=len-1; idx>=0; --idx) { // loop backwards
      view = ary[idx] ;
      if (view.endLiveResize) view.endLiveResize() ;
    }

    // call *after* all children have been notified...
    if (this.didEndLiveResize) this.didEndLiveResize() ;
    return this ;
  },

  /**
    Setting wantsAcceleratedLayer to YES will use transforms to move the
    layer when available. On some platforms transforms are hardware accelerated.
  */
  wantsAcceleratedLayer: NO,

  /**
    Specifies whether transforms can be used to move the layer.
  */
  hasAcceleratedLayer: function(){
    return this.get('wantsAcceleratedLayer') && SC.platform.supportsAcceleratedLayers;
  }.property('wantsAcceleratedLayer').cacheable(),


  /**
    layoutStyle describes the current styles to be written to your element
    based on the layout you defined.  Both layoutStyle and frame reset when
    you edit the layout property.  Both are read only.

    Computes the layout style settings needed for the current anchor.

    @property {Hash}
    @readOnly
  */


  layoutStyle: function() {
    var layout = this.get('layout'), ret = {}, pdim = null, error,
        AUTO = SC.LAYOUT_AUTO,
        dims = SC._VIEW_DEFAULT_DIMS, loc = dims.length, x, value, key,
        stLayout = this.get('useStaticLayout'),
        lR = layout.right,
        lL = layout.left,
        lT = layout.top,
        lB = layout.bottom,
        lW = layout.width,
        lH = layout.height,
        lMW = layout.maxWidth,
        lMH = layout.maxHeight,
        lcX = layout.centerX,
        lcY = layout.centerY,
        canUseAcceleratedLayer = this.get('hasAcceleratedLayer'),
        translateTop = null,
        translateLeft = null;
    if (lW !== undefined && lW === SC.LAYOUT_AUTO && !stLayout) {
      error= SC.Error.desc("%@.layout() you cannot use width:auto if ".fmt(this) +
              "staticLayout is disabled","%@".fmt(this),-1);
      console.error(error.toString()) ;
      throw error ;
    }

    if (lH !== undefined && lH === SC.LAYOUT_AUTO && !stLayout) {
      error = SC.Error.desc("%@.layout() you cannot use height:auto if ".fmt(this) +
                "staticLayout is disabled","%@".fmt(this),-1);
      console.error(error.toString()) ;
      throw error ;
    }

    if (SC.platform.supportsCSSTransforms) {
      // Check to see if we're using transforms
      var animatingTransforms = NO, transformAnimationDuration;
      for(key in layout){
        if (key.substring(0,7) === 'animate') {
          if (SC.CSS_TRANSFORM_MAP[key.substring(7).camelize()]) {
            animatingTransforms = YES;

            if (this._pendingAnimations && this._pendingAnimations['-'+SC.platform.cssPrefix+'-transform']) {
              throw "Animations of transforms must be executed simultaneously!";
            }

            // TODO: If we want to allow it to be set as just a number for duration we need to add support here
            if (transformAnimationDuration && layout[key].duration !== transformAnimationDuration) {
              console.warn("Can't animate transforms with different durations! Using first duration specified.");
              layout[key].duration = transformAnimationDuration;
            }
            transformAnimationDuration = layout[key].duration;

            // FIXME: There will also be problems if we have conflicting timings and callbacks
          }
        }
      }

      // If we're animating other transforms at different speeds, don't use acceleratedLayer
      if (
        animatingTransforms &&
        (
          (layout['animateTop'] && layout['animateTop'].duration !== transformAnimationDuration) ||
          (layout['animateLeft'] && layout['animateLeft'].duration !== transformAnimationDuration)
        )
      ) {
        canUseAcceleratedLayer = NO;
      }
    }

    // X DIRECTION

    // handle left aligned and left/right
    if (!SC.none(lL)) {
      if(SC.isPercentage(lL)) {
        ret.left = (lL*100)+"%";  //percentage left
      } else if (canUseAcceleratedLayer && !SC.empty(lW)) {
        translateLeft = Math.floor(lL);
        ret.left = 0;
      } else {
        ret.left = Math.floor(lL); //px left
      }
      ret.marginLeft = 0 ;

      if (lW !== undefined) {
        if(lW === SC.LAYOUT_AUTO) ret.width = SC.LAYOUT_AUTO ;
        else if(SC.isPercentage(lW)) ret.width = (lW*100)+"%"; //percentage width
        else ret.width = Math.floor(lW) ; //px width
        ret.right = null ;
      } else {
        ret.width = null ;
        if(lR && SC.isPercentage(lR)) ret.right = (lR*100)+"%"; //percentage right
        else ret.right = Math.floor(lR || 0) ; //px right
      }

    // handle right aligned
    } else if (!SC.none(lR)) {
      if(SC.isPercentage(lR)) {
        ret.right = Math.floor(lR*100)+"%";  //percentage left
      }else{
        ret.right = Math.floor(lR) ;
      }
      ret.marginLeft = 0 ;

      if (SC.none(lW)) {
        if (SC.none(lMW)) ret.left = 0;
        ret.width = null;
      } else {
        ret.left = null ;
        if(lW === SC.LAYOUT_AUTO) ret.width = SC.LAYOUT_AUTO ;
        else if(lW && SC.isPercentage(lW)) ret.width = (lW*100)+"%" ; //percentage width
        else ret.width = Math.floor(lW || 0) ; //px width
      }

    // handle centered
    } else if (!SC.none(lcX)) {
      ret.left = "50%";
      if(lW && SC.isPercentage(lW)) ret.width = (lW*100)+"%" ; //percentage width
      else ret.width = Math.floor(lW || 0) ;
      if(lW && SC.isPercentage(lW) && (SC.isPercentage(lcX) || SC.isPercentage(lcX*-1))){
        ret.marginLeft = Math.floor((lcX - lW/2)*100)+"%" ;
      }else if(lW && lW >= 1 && !SC.isPercentage(lcX)){
        ret.marginLeft = Math.floor(lcX - ret.width/2) ;
      }else {
        // This error message happens whenever width is not set.
        console.warn("You have to set width and centerX using both percentages or pixels");
        ret.marginLeft = "50%";
      }
      ret.right = null ;

    // if width defined, assume top/left of zero
    } else if (!SC.none(lW)) {
      ret.left =  0;
      ret.right = null;
      if(lW === SC.LAYOUT_AUTO) ret.width = SC.LAYOUT_AUTO ;
      else if(SC.isPercentage(lW)) ret.width = (lW*100)+"%";
      else ret.width = Math.floor(lW);
      ret.marginLeft = 0;

    // fallback, full width.
    } else {
      ret.left = 0;
      ret.right = 0;
      ret.width = null ;
      ret.marginLeft= 0;
    }


    // handle min/max
    ret.minWidth = (layout.minWidth === undefined) ? null : layout.minWidth ;
    ret.maxWidth = (layout.maxWidth === undefined) ? null : layout.maxWidth ;

    // Y DIRECTION

    // handle top aligned and left/right
    if (!SC.none(lT)) {
      if(SC.isPercentage(lT)) {
        ret.top = (lT*100)+"%";
      } else if (canUseAcceleratedLayer && !SC.empty(lH)) {
        translateTop = Math.floor(lT);
        ret.top = 0;
      } else {
        ret.top = Math.floor(lT);
      }
      if (lH !== undefined) {
        if(lH === SC.LAYOUT_AUTO) ret.height = SC.LAYOUT_AUTO ;
        else if(SC.isPercentage(lH)) ret.height = (lH*100)+"%" ;
        else ret.height = Math.floor(lH) ;
        ret.bottom = null ;
      } else {
        ret.height = null ;
        if(lB && SC.isPercentage(lB)) ret.bottom = (lB*100)+"%" ;
        else ret.bottom = Math.floor(lB || 0) ;
      }
      ret.marginTop = 0 ;

    // handle bottom aligned
    } else if (!SC.none(lB)) {
      ret.marginTop = 0 ;
      if(SC.isPercentage(lB)) ret.bottom = (lB*100)+"%";
      else ret.bottom = Math.floor(lB) ;
      if (SC.none(lH)) {
        if (SC.none(lMH)) ret.top = 0;
        ret.height = null ;
      } else {
        ret.top = null ;
        if(lH === SC.LAYOUT_AUTO) ret.height = SC.LAYOUT_AUTO ;
        else if(lH && SC.isPercentage(lH)) ret.height = (lH*100)+"%" ;
        else ret.height = Math.floor(lH || 0) ;
      }

    // handle centered
    } else if (!SC.none(lcY)) {
      ret.top = "50%";
      ret.bottom = null ;

      if(lH && SC.isPercentage(lH)) ret.height = (lH*100)+ "%" ;
      else ret.height = Math.floor(lH || 0) ;

      if(lH && SC.isPercentage(lH) && (SC.isPercentage(lcY) || SC.isPercentage(lcY*-1))){ //height is percentage and lcy too
        ret.marginTop = Math.floor((lcY - lH/2)*100)+"%" ;
      }else if(lH && lH >= 1 && !SC.isPercentage(lcY)){
        ret.marginTop = Math.floor(lcY - ret.height/2) ;
      }else {
        console.warn("You have to set height and centerY to use both percentages or pixels");
        ret.marginTop = "50%";
      }
    } else if (!SC.none(lH)) {
      ret.top = 0;
      ret.bottom = null;
      if(lH === SC.LAYOUT_AUTO) ret.height = SC.LAYOUT_AUTO ;
      else if(lH && SC.isPercentage(lH)) ret.height = (lH*100)+"%" ;
      else ret.height = Math.floor(lH || 0) ;
      ret.marginTop = 0;

    // fallback, full width.
    } else {
      ret.top = 0;
      ret.bottom = 0;
      ret.height = null ;
      ret.marginTop= 0;
    }

    // handle min/max
    ret.minHeight = (layout.minHeight === undefined) ?
      null :
      layout.minHeight ;
    ret.maxHeight = (layout.maxHeight === undefined) ?
      null :
      layout.maxHeight ;

    // if zIndex is set, use it.  otherwise let default shine through
    ret.zIndex = SC.none(layout.zIndex) ? null : layout.zIndex.toString();

    // if opacity is set, use it. otherwise let default shine through
    ret.opacity = SC.none(layout.opacity) ? null : layout.opacity.toString();
    ret.mozOpacity = ret.opacity; // older Firefox?

    // if backgroundPosition is set, use it.
    // otherwise let default shine through
    ret.backgroundPosition = SC.none(layout.backgroundPosition) ?
      null :
      layout.backgroundPosition.toString() ;

    // set default values to null to allow built-in CSS to shine through
    // currently applies only to marginLeft & marginTop
    while(--loc >=0) {
      x = dims[loc];
      if (ret[x]===0) ret[x]=null;
    }

    if (SC.platform.supportsCSSTransforms) {
      // Handle transforms
      var transformAttribute = SC.platform.domCSSPrefix+'Transform',
          layer = this.get('layer'),
          // FIXME: This is not the best way to do it, we should track these locally
          currentTransforms = (layer ? layer.style[transformAttribute] : '').split(' '),
          cleanedTransforms = [], halTransforms, specialTransforms = [], transformName, idx;

      if (canUseAcceleratedLayer) {
        // Remove old translates
        for(idx=0; idx < currentTransforms.length; idx++) {
          if (currentTransforms[idx].substring(0,9) !== 'translate') {
            cleanedTransforms.push(currentTransforms[idx]);
          }
        }
        currentTransforms = cleanedTransforms;

        halTransforms = ['translateX('+(translateLeft || 0)+'px)', 'translateY('+(translateTop || 0)+'px)'];

        // FIXME: This join.match is a bit hackish
        if (SC.platform.supportsCSS3DTransforms && !currentTransforms.join(' ').match('translateZ')) {
          halTransforms.push('translateZ(0px)');
        }
      }

      // Handle special CSS transform attributes
      for(transformName in SC.CSS_TRANSFORM_MAP) {
        cleanedTransforms = [];
        for(idx=0; idx < currentTransforms.length; idx++) {
          if (!currentTransforms[idx].match(new RegExp('^'+transformName+'\\\('))) {
            cleanedTransforms.push(currentTransforms[idx]);
          }
        }
        currentTransforms = cleanedTransforms;

        if (layout[transformName]) {
          specialTransforms.push(SC.CSS_TRANSFORM_MAP[transformName](layout[transformName]));
        }
      }
      specialTransforms = specialTransforms.join(' ');

      var allTransforms = currentTransforms.concat(halTransforms, specialTransforms).without(undefined).without('').join(' ');

      // Set transform attribute
      if (allTransforms !== '') ret[transformAttribute] = allTransforms;
    }

    // Temporary fix to not break SC.Animatable
    if (!this.isAnimatable) {

      // Handle animations
      var transitions = [], animation, propertyKey;
      this._animatedTransforms = [];

      for(key in layout) {
        if (key.substring(0,7) === 'animate') {
          // FIXME: If we want to allow it to be set as just a number for duration we need to add support here
          animation = layout[key];

          if (animation.timing) {
            if (SC.typeOf(animation.timing) != SC.T_STRING) {
              animation.timing = "cubic-bezier("+animation.timing[0]+", "+animation.timing[1]+", "+
                                                 animation.timing[2]+", "+animation.timing[3]+")";
            }
          } else {
            animation.timing = 'linear';
          }

          propertyKey = key.substring(7).camelize();

          // TODO: This is a weird conditional, we can probably clean it up
          if (
            SC.platform.supportsCSSTransforms &&
            (
              (
                canUseAcceleratedLayer && (
                  (propertyKey === 'top' && !SC.empty(translateTop)) ||
                  (propertyKey === 'left' && !SC.empty(translateLeft))
                )
              ) ||
              SC.CSS_TRANSFORM_MAP[propertyKey]
            )
          ) {
            this._animatedTransforms.push(propertyKey);
            propertyKey = '-'+SC.platform.cssPrefix+'-transform';
          }

          animation.css = propertyKey + " " + animation.duration + "s " + animation.timing;

          // If it's a transform this may have already been set
          if (!this._pendingAnimations) this._pendingAnimations = {};
          if (!this._pendingAnimations[propertyKey]) {
            this._pendingAnimations[propertyKey] = animation;
            transitions.push(animation.css);
          }
        }
      }

      if (SC.platform.supportsCSSTransitions) ret[SC.platform.domCSSPrefix+"Transition"] = transitions.length > 0 ? transitions.join(", ") : null;

    }


    // convert any numbers into a number + "px".
    for(key in ret) {
      value = ret[key];
      if (typeof value === SC.T_NUMBER) ret[key] = (value + "px");
    }

    return ret ;
  }.property().cacheable(),

  /**
    The view responsible for laying out this view.  The default version
    returns the current parent view.
  */
  layoutView: function() {
    return this.get('parentView') ;
  }.property('parentView').cacheable(),

  /**
    This method is called whenever a property changes that invalidates the
    layout of the view.  Changing the layout will do this automatically, but
    you can add others if you want.

    Implementation Note:  In a traditional setup, we would simply observe
    'layout' here, but as described above in the documentation for our custom
    implementation of propertyDidChange(), this method must always run
    immediately after 'layout' is updated to avoid the potential for stale
    (incorrect) cached 'frame' values.

    @returns {SC.View} receiver
  */
  layoutDidChange: function() {
    // Did our layout change in a way that could cause us to be resized?  If
    // not, then there's no need to invalidate the frames of our child views.
    var previousLayout = this._previousLayout,
        currentLayout  = this.get('layout'),
        didResize      = YES,
        previousWidth, previousHeight, currentWidth, currentHeight;


    // Handle old style rotation
    if (!SC.none(currentLayout.rotate)) {
      if (SC.none(currentLayout.rotateX)) {
        currentLayout.rotateX = currentLayout.rotate;
        console.warn('Please set rotateX instead of rotate');
      }
    }
    if (!SC.none(currentLayout.rotateX)) {
      currentLayout.rotate = currentLayout.rotateX;
    } else {
      delete currentLayout.rotate;
    }

    if (!SC.none(currentLayout.animateRotate)) {
      if (SC.none(currentLayout.animateRotateX)) {
        currentLayout.animateRotateX = currentLayout.animateRotate;
        console.warn('Please set animateRotateX instead of animateRotate');
      }
    }
    if (!SC.none(currentLayout.animateRotateX)) {
      currentLayout.animateRotate = currentLayout.animateRotateX;
    } else {
      delete currentLayout.animateRotate;
    }


    if (previousLayout  &&  previousLayout !== currentLayout) {
      // This is a simple check to see whether we think the view may have
      // resized.  We could look for a number of cases, but for now we'll
      // handle only one simple case:  if the width and height are both
      // specified, and they have not changed.
      previousWidth = previousLayout.width;
      if (previousWidth !== undefined) {
        currentWidth = currentLayout.width;
        if (previousWidth === currentWidth) {
          previousHeight = previousLayout.height;
          if (previousLayout !== undefined) {
            currentHeight = currentLayout.height;
            if (previousHeight === currentHeight) didResize = NO;
          }
        }
      }
    }

    this.beginPropertyChanges() ;
    this.notifyPropertyChange('layoutStyle') ;
    if (didResize) {
      this.viewDidResize();
    }
    else {
      // Even if we didn't resize, our frame might have changed.
      // viewDidResize() handles this in the other case.
      this._viewFrameDidChange();
    }
    this.endPropertyChanges() ;

    // notify layoutView...
    var layoutView = this.get('layoutView');
    if (layoutView) {
      layoutView.set('childViewsNeedLayout', YES);
      layoutView.layoutDidChangeFor(this) ;
      if (layoutView.get('childViewsNeedLayout')) {
        layoutView.invokeOnce(layoutView.layoutChildViewsIfNeeded);
      }
    }

    this._previousLayout = currentLayout;

    return this ;
  },

  /**
    This this property to YES whenever the view needs to layout its child
    views.  Normally this property is set automatically whenever the layout
    property for a child view changes.

    @property {Boolean}
  */
  childViewsNeedLayout: NO,

  /**
    One of two methods that are invoked whenever one of your childViews
    layout changes.  This method is invoked everytime a child view's layout
    changes to give you a chance to record the information about the view.

    Since this method may be called many times during a single run loop, you
    should keep this method pretty short.  The other method called when layout
    changes, layoutChildViews(), is invoked only once at the end of
    the run loop.  You should do any expensive operations (including changing
    a childView's actual layer) in this other method.

    Note that if as a result of running this method you decide that you do not
    need your layoutChildViews() method run later, you can set the
    childViewsNeedsLayout property to NO from this method and the layout
    method will not be called layer.

    @param {SC.View} childView the view whose layout has changed.
    @returns {void}
  */
  layoutDidChangeFor: function(childView) {
    var set = this._needLayoutViews ;
    if (!set) set = this._needLayoutViews = SC.CoreSet.create();
    set.add(childView);
  },

  /**
    Called your layout method if the view currently needs to layout some
    child views.

    @param {Boolean} isVisible if true assume view is visible even if it is not.
    @returns {SC.View} receiver
    @test in layoutChildViews
  */
  layoutChildViewsIfNeeded: function(isVisible) {
    if (!isVisible) isVisible = this.get('isVisibleInWindow');
    if (isVisible && this.get('childViewsNeedLayout')) {
      this.set('childViewsNeedLayout', NO);
      this.layoutChildViews();
    }
    return this ;
  },

  /**
    Applies the current layout to the layer.  This method is usually only
    called once per runloop.  You can override this method to provide your
    own layout updating method if you want, though usually the better option
    is to override the layout method from the parent view.

    The default implementation of this method simply calls the renderLayout()
    method on the views that need layout.

    @returns {void}
  */
  layoutChildViews: function() {
    var set = this._needLayoutViews,
        len = set ? set.length : 0,
        i;
    for (i = 0; i < len; ++i) {
      set[i].updateLayout();
    }
    set.clear(); // reset & reuse
  },

  /**
    Invoked by the layoutChildViews method to update the layout on a
    particular view.  This method creates a render context and calls the
    renderLayout() method, which is probably what you want to override instead
    of this.

    You will not usually override this method, but you may call it if you
    implement layoutChildViews() in a view yourself.

    @returns {SC.View} receiver
    @test in layoutChildViews
  */
  updateLayout: function() {
    var layer = this.get('layer'), context;
    if (layer) {
      context = this.renderContext(layer);
      this.renderLayout(context, NO);
      context.update();

      // If this view uses static layout, then notify if the frame changed.
      // (viewDidResize will do a comparison)
      if (this.useStaticLayout) this.viewDidResize();
    }
    layer = null ;
    return this ;
  },

  /**
    Default method called by the layout view to actually apply the current
    layout to the layer.  The default implementation simply assigns the
    current layoutStyle to the layer.  This method is also called whenever
    the layer is first created.

    @param {SC.RenderContext} the render context
    @returns {void}
    @test in layoutChildViews
  */
  renderLayout: function(context, firstTime) {
    this._scv_willRenderAnimations();
    context.addStyle(this.get('layoutStyle'));
    this._scv_didRenderAnimations();
  },

  /** walk like a duck */
  isView: YES,

  /**
    Default method called when a selectstart event is triggered. This event is
    only supported by IE. Used in sproutcore to disable text selection and
    IE8 accelerators. The accelerators will be enabled only in
    text selectable views. In FF and Safari we use the css style 'allow-select'.

    If you want to enable text selection in certain controls is recommended
    to override this function to always return YES , instead of setting
    isTextSelectable to true.

    For example in textfield you dont want to enable textSelection on the text
    hint only on the actual text you are entering. You can achieve that by
    only overriding this method.

    @param evt {SC.Event} the selectstart event
    @returns YES if selectable
  */
  selectStart: function(evt) {
    return this.get('isTextSelectable');
  },

  /**
    Used to block the contextMenu per view.

    @param evt {SC.Event} the contextmenu event
    @returns YES if the contextmenu can show up
  */
  contextMenu: function(evt) {
    if(!this.get('isContextMenuEnabled')) evt.stop();
    return true;
  },

  /**
    A boundary set of distances outside which the touch will not be considered "inside" the view anymore.

    By default, up to 50px on each side.
  */
  touchBoundary: { left: 50, right: 50, top: 50, bottom: 50 },

  /**
    @private
    A computed property based on frame.
  */
  _touchBoundaryFrame: function (){
    return this.get("parentView").convertFrameToView(this.get('frame'), null);
  }.property("frame", "parentView").cacheable(),

  /**
    Returns YES if the provided touch is within the boundary.
  */
  touchIsInBoundary: function(touch) {
    var f = this.get("_touchBoundaryFrame"), maxX = 0, maxY = 0, boundary = this.get("touchBoundary");
    var x = touch.pageX, y = touch.pageY;

    if (x < f.x) {
      x = f.x - x;
      maxX = boundary.left;
    } else if (x > f.x + f.width) {
      x = x - (f.x + f.width);
      maxX = boundary.right;
    } else {
      x = 0;
      maxX = 1;
    }

    if (y < f.y) {
      y = f.y - y;
      maxY = boundary.top;
    } else if (y > f.y + f.height) {
      y = y - (f.y + f.height);
      maxY = boundary.bottom;
    } else {
      y = 0;
      maxY = 1;
    }

    if (x > 100 || y > 100) return NO;
    return YES;
  },

  ///
  /// BUILDING IN/OUT
  ///

  /**
    Call this to append a child while building it in. If the child is not
    buildable, this is the same as calling appendChild.
  */
  buildInChild: function(view) {
    view.willBuildInToView(this);
    this.appendChild(view);
    view.buildInToView(this);
  },

  /**
    Call to remove a child after building it out. If the child is not buildable,
    this will simply call removeChild.
  */
  buildOutChild: function(view) {
    view.buildOutFromView(this);
  },

  /**
    Called by child view when build in finishes. By default, does nothing.

  */
  buildInDidFinishFor: function(child) {
  },

  /**
    @private
    Called by child view when build out finishes. By default removes the child view.
  */
  buildOutDidFinishFor: function(child) {
    this.removeChild(child);
  },

  /**
    Whether the view is currently building in.
  */
  isBuildingIn: NO,

  /**
    Whether the view is currently building out.
  */
  isBuildingOut: NO,

  /**
    Implement this, and call didFinishBuildIn when you are done.
  */
  buildIn: function() {
    this.buildInDidFinish();
  },

  /**
    Implement this, and call didFinsihBuildOut when you are done.
  */
  buildOut: function() {
    this.buildOutDidFinish();
  },

  /**
    This should reset (without animation) any internal states; sometimes called before.

    It is usually called before a build in, by the parent view.
  */
  resetBuild: function() {

  },

  /**
    Implement this if you need to do anything special when cancelling build out;
    note that buildIn will subsequently be called, so you usually won't need to do
    anything.

    This is basically called whenever build in happens.
  */
  buildOutDidCancel: function() {

  },

  /**
    Implement this if you need to do anything special when cancelling build in.
    You probably won't be able to do anything. I mean, what are you gonna do?

    If build in was cancelled, it means build out is probably happening.
    So, any timers or anything you had going, you can cancel.
    Then buildOut will happen.
  */
  buildInDidCancel: function() {

  },

  /**
    Call this when you have built in.
  */
  buildInDidFinish: function() {
    this.isBuildingIn = NO;
    this._buildingInTo.buildInDidFinishFor(this);
    this._buildingInTo = null;
  },

  /**
    Call this when you have finished building out.
  */
  buildOutDidFinish: function() {
    this.isBuildingOut = NO;
    this._buildingOutFrom.buildOutDidFinishFor(this);
    this._buildingOutFrom = null;
  },

  /**
    Usually called by parentViewDidChange, this resets the build state (calling resetBuild in the process).
  */
  resetBuildState: function() {
    if (this.isBuildingIn) {
      this.buildInDidCancel();
      this.isBuildingIn = NO;
    }
    if (this.isBuildingOut) {
      this.buildOutDidCancel();
      this.isBuildingOut = NO;
    }

    // finish cleaning up
    this.buildingInTo = null;
    this.buildingOutFrom = null;

    this.resetBuild();
  },

  /**
    @private (semi)
    Called by building parent view's buildInChild method. This prepares
    to build in, but unlike buildInToView, this is called _before_ the child
    is appended.

    Mostly, this cancels any build out _before_ the view is removed through parent change.
  */
  willBuildInToView: function(view) {
    // stop any current build outs (and if we need to, we also need to build in again)
    if (this.isBuildingOut) {
      this.buildOutDidCancel();
    }
  },

  /**
    @private (semi)
    Called by building parent view's buildInChild method.
  */
  buildInToView: function(view) {
    // if we are already building in, do nothing.
    if (this.isBuildingIn) return;

    this._buildingInTo = view;
    this.isBuildingOut = NO;
    this.isBuildingIn = YES;
    this.buildIn();
  },

  /**
    @private (semi)
    Called by building parent view's buildOutChild method.

    The supplied view should always be the parent view.
  */
  buildOutFromView: function(view) {
    // if we are already building out, do nothing.
    if (this.isBuildingOut) return;

    // cancel any build ins
    if (this.isBuildingIn) {
      this.buildInDidCancel();
    }

    // in any case, we need to build out
    this.isBuildingOut = YES;
    this.isBuildingIn = NO;
    this._buildingOutFrom = view;
    this.buildOut();
  }
});

SC.View.mixin(/** @scope SC.View */ {

  /** @private walk like a duck -- used by SC.Page */
  isViewClass: YES,

  /**
    This method works just like extend() except that it will also preserve
    the passed attributes in case you want to use a view builder later, if
    needed.

    @param {Hash} attrs Attributes to add to view
    @returns {Class} SC.View subclass to create
    @function
  */
  design: function() {
    if (this.isDesign) return this; // only run design one time
    var ret = this.extend.apply(this, arguments);
    ret.isDesign = YES ;
    if (SC.ViewDesigner) {
      SC.ViewDesigner.didLoadDesign(ret, this, SC.A(arguments));
    }
    return ret ;
  },

  extend: function() {
    var last = arguments[arguments.length - 1];

    if (last && last.theme) {
      last.themeName = last.theme;
      delete last.theme;
    }

    return SC.Object.extend.apply(this, arguments);
  },

  /**
    Helper applies the layout to the prototype.
  */
  layout: function(layout) {
    this.prototype.layout = layout ;
    return this ;
  },

  /**
    Convert any layout to a Top, Left, Width, Height layout
  */
  convertLayoutToAnchoredLayout: function(layout, parentFrame){
    var ret = {top: 0, left: 0, width: parentFrame.width, height: parentFrame.height},
        pFW = parentFrame.width, pFH = parentFrame.height, //shortHand for parentDimensions
        lR = layout.right,
        lL = layout.left,
        lT = layout.top,
        lB = layout.bottom,
        lW = layout.width,
        lH = layout.height,
        lcX = layout.centerX,
        lcY = layout.centerY;

    // X Conversion
    // handle left aligned and left/right
    if (!SC.none(lL)) {
      if(SC.isPercentage(lL)) ret.left = lL*pFW;
      else ret.left = lL;
      if (lW !== undefined) {
        if(lW === SC.LAYOUT_AUTO) ret.width = SC.LAYOUT_AUTO ;
        else if(SC.isPercentage(lW)) ret.width = lW*pFW ;
        else ret.width = lW ;
      } else {
        if (lR && SC.isPercentage(lR)) ret.width = pFW - ret.left - (lR*pFW);
        else ret.width = pFW - ret.left - (lR || 0);
      }

    // handle right aligned
    } else if (!SC.none(lR)) {

      // if no width, calculate it from the parent frame
      if (SC.none(lW)) {
        ret.left = 0;
        if(lR && SC.isPercentage(lR)) ret.width = pFW - (lR*pFW);
        else ret.width = pFW - (lR || 0);

      // If has width, calculate the left anchor from the width and right and parent frame
      } else {
        if(lW === SC.LAYOUT_AUTO) ret.width = SC.LAYOUT_AUTO ;
        else {
          if (SC.isPercentage(lW)) ret.width = lW*pFW;
          else ret.width = lW;
          if (SC.isPercentage(lR)) ret.left = pFW - (ret.width + lR);
          else ret.left = pFW - (ret.width + lR);
        }
      }

    // handle centered
    } else if (!SC.none(lcX)) {
      if(lW && SC.isPercentage(lW)) ret.width = (lW*pFW) ;
      else ret.width = (lW || 0) ;
      ret.left = ((pFW - ret.width)/2);
      if (SC.isPercentage(lcX)) ret.left = ret.left + lcX*pFW;
      else ret.left = ret.left + lcX;

    // if width defined, assume left of zero
    } else if (!SC.none(lW)) {
      ret.left =  0;
      if(lW === SC.LAYOUT_AUTO) ret.width = SC.LAYOUT_AUTO ;
      else {
        if(SC.isPercentage(lW)) ret.width = lW*pFW;
        else ret.width = lW;
      }

    // fallback, full width.
    } else {
      ret.left = 0;
      ret.width = 0;
    }

    // handle min/max
    if (layout.minWidth !== undefined) ret.minWidth = layout.minWidth ;
    if (layout.maxWidth !== undefined) ret.maxWidth = layout.maxWidth ;

    // Y Conversion
    // handle left aligned and top/bottom
    if (!SC.none(lT)) {
      if(SC.isPercentage(lT)) ret.top = lT*pFH;
      else ret.top = lT;
      if (lH !== undefined) {
        if(lH === SC.LAYOUT_AUTO) ret.height = SC.LAYOUT_AUTO ;
        else if (SC.isPercentage(lH)) ret.height = lH*pFH;
        else ret.height = lH ;
      } else {
        ret.height = pFH - ret.top;
        if(lB && SC.isPercentage(lB)) ret.height = ret.height - (lB*pFH);
        else ret.height = ret.height - (lB || 0);
      }

    // handle bottom aligned
    } else if (!SC.none(lB)) {

      // if no height, calculate it from the parent frame
      if (SC.none(lH)) {
        ret.top = 0;
        if (lB && SC.isPercentage(lB)) ret.height = pFH - (lB*pFH);
        else ret.height = pFH - (lB || 0);

      // If has height, calculate the top anchor from the height and bottom and parent frame
      } else {
        if(lH === SC.LAYOUT_AUTO) ret.height = SC.LAYOUT_AUTO ;
        else {
          if (SC.isPercentage(lH)) ret.height = lH*pFH;
          else ret.height = lH;
          ret.top = pFH - ret.height;
          if (SC.isPercentage(lB)) ret.top = ret.top - (lB*pFH);
          else ret.top = ret.top - lB;
        }
      }

    // handle centered
    } else if (!SC.none(lcY)) {
      if(lH && SC.isPercentage(lH)) ret.height = (lH*pFH) ;
      else ret.height = (lH || 0) ;
      ret.top = ((pFH - ret.height)/2);
      if(SC.isPercentage(lcY)) ret.top = ret.top + lcY*pFH;
      else ret.top = ret.top + lcY;

    // if height defined, assume top of zero
    } else if (!SC.none(lH)) {
      ret.top =  0;
      if(lH === SC.LAYOUT_AUTO) ret.height = SC.LAYOUT_AUTO ;
      else if (SC.isPercentage(lH)) ret.height = lH*pFH;
      else ret.height = lH;

    // fallback, full height.
    } else {
      ret.top = 0;
      ret.height = 0;
    }

    if(ret.top) ret.top = Math.floor(ret.top);
    if(ret.bottom) ret.bottom = Math.floor(ret.bottom);
    if(ret.left) ret.left = Math.floor(ret.left);
    if(ret.right) ret.right = Math.floor(ret.right);
    if(ret.width !== SC.LAYOUT_AUTO) ret.width = Math.floor(ret.width);
    if(ret.height !== SC.LAYOUT_AUTO) ret.height = Math.floor(ret.height);

    // handle min/max
    if (layout.minHeight !== undefined) ret.minHeight = layout.minHeight ;
    if (layout.maxHeight !== undefined) ret.maxHeight = layout.maxHeight ;

    return ret;
  },

  /**
    For now can only convert Top/Left/Width/Height to a Custom Layout
  */
  convertLayoutToCustomLayout: function(layout, layoutParams, parentFrame){
    // TODO: [EG] Create Top/Left/Width/Height to a Custom Layout conversion
  },

  /**
    Helper applies the classNames to the prototype
  */
  classNames: function(sc) {
    sc = (this.prototype.classNames || []).concat(sc);
    this.prototype.classNames = sc;
    return this ;
  },

  /**
    Help applies the tagName
  */
  tagName: function(tg) {
    this.prototype.tagName = tg;
    return this ;
  },

  /**
    Helper adds the childView
  */
  childView: function(cv) {
    var childViews = this.prototype.childViews || [];
    if (childViews === this.superclass.prototype.childViews) {
      childViews = childViews.slice();
    }
    childViews.push(cv) ;
    this.prototype.childViews = childViews;
    return this ;
  },

  /**
    Helper adds a binding to a design
  */
  bind: function(keyName, path) {
    var p = this.prototype, s = this.superclass.prototype;
    var bindings = p._bindings ;
    if (!bindings || bindings === s._bindings) {
      bindings = p._bindings = (bindings || []).slice() ;
    }

    keyName = keyName + "Binding";
    p[keyName] = path ;
    bindings.push(keyName);

    return this ;
  },

  /**
    Helper sets a generic property on a design.
  */
  prop: function(keyName, value) {
    this.prototype[keyName] = value;
    return this ;
  },

  /**
    Used to construct a localization for a view.  The default implementation
    will simply return the passed attributes.
  */
  localization: function(attrs, rootElement) {
    // add rootElement
    if (rootElement) attrs.rootElement = SC.$(rootElement)[0];
    return attrs;
  },

  /**
    Creates a view instance, first finding the DOM element you name and then
    using that as the root element.  You should not use this method very
    often, but it is sometimes useful if you want to attach to already
    existing HTML.

    @param {String|Element} element
    @param {Hash} attrs
    @returns {SC.View} instance
  */
  viewFor: function(element, attrs) {
    var args = SC.$A(arguments); // prepare to edit
    if (SC.none(element)) {
      args.shift(); // remove if no element passed
    } else args[0] = { rootElement: SC.$(element)[0] } ;
    var ret = this.create.apply(this, arguments) ;
    args = args[0] = null;
    return ret ;
  },

  /**
    Create a new view with the passed attributes hash.  If you have the
    Designer module loaded, this will also create a peer designer if needed.
  */
  create: function() {
    var last = arguments[arguments.length - 1];

    if (last && last.theme) {
      last.themeName = last.theme;
      delete last.theme;
    }

    var C=this, ret = new C(arguments);
    if (SC.ViewDesigner) {
      SC.ViewDesigner.didCreateView(ret, SC.$A(arguments));
    }
    return ret ;
  },

  /**
    Applies the passed localization hash to the component views.  Call this
    method before you call create().  Returns the receiver.  Typically you
    will do something like this:

    view = SC.View.design({...}).loc(localizationHash).create();

    @param {Hash} loc
    @param rootElement {String} optional rootElement with prepped HTML
    @returns {SC.View} receiver
  */
  loc: function(loc) {
    var childLocs = loc.childViews;
    delete loc.childViews; // clear out child views before applying to attrs

    this.applyLocalizedAttributes(loc) ;
    if (SC.ViewDesigner) {
      SC.ViewDesigner.didLoadLocalization(this, SC.$A(arguments));
    }

    // apply localization recursively to childViews
    var childViews = this.prototype.childViews, idx = childViews.length,
      viewClass;
    while(--idx>=0) {
      viewClass = childViews[idx];
      loc = childLocs[idx];
      if (loc && viewClass && viewClass.loc) viewClass.loc(loc) ;
    }

    return this; // done!
  },

  /**
    Internal method actually updates the localizated attributes on the view
    class.  This is overloaded in design mode to also save the attributes.
  */
  applyLocalizedAttributes: function(loc) {
    SC.mixin(this.prototype, loc) ;
  },

  views: {}

}) ;

// .......................................................
// OUTLET BUILDER
//

/**
  Generates a computed property that will look up the passed property path
  the first time you try to get the value.  Use this whenever you want to
  define an outlet that points to another view or object.  The root object
  used for the path will be the receiver.
*/
SC.outlet = function(path, root) {
  return function(key) {
    return (this[key] = SC.objectForPropertyPath(path, (root !== undefined) ? root : this)) ;
  }.property();
};

/** @private on unload clear cached divs. */
SC.View.unload = function() {
  // delete view items this way to ensure the views are cleared.  The hash
  // itself may be owned by multiple view subclasses.
  var views = SC.View.views;
  if (views) {
   for(var key in views) {
     if (!views.hasOwnProperty(key)) continue ;
     delete views[key];
   }
  }
} ;

SC.View.runCallback = function(callback){
  var additionalArgs = SC.$A(arguments).slice(1),
      typeOfAction = SC.typeOf(callback.action);

  // if the action is a function, just try to call it.
  if (typeOfAction == SC.T_FUNCTION) {
    callback.action.apply(callback.target, additionalArgs);

  // otherwise, action should be a string.  If it has a period, treat it
  // like a property path.
  } else if (typeOfAction === SC.T_STRING) {
    if (callback.action.indexOf('.') >= 0) {
      var path = callback.action.split('.') ;
      var property = path.pop() ;

      var target = SC.objectForPropertyPath(path, window) ;
      var action = target.get ? target.get(property) : target[property];
      if (action && SC.typeOf(action) == SC.T_FUNCTION) {
        action.apply(target, additionalArgs);
      } else {
        throw 'SC.runCallback could not find a function at %@'.fmt(callback.action) ;
      }

    // otherwise, try to execute action direction on target or send down
    // responder chain.
    // FIXME: Add support for additionalArgs to this
    // } else {
    //  SC.RootResponder.responder.sendAction(callback.action, callback.target, callback.source, callback.source.get("pane"), null, callback.source);
    }
  }
};


//unload views for IE, trying to collect memory.
if(SC.browser.msie) SC.Event.add(window, 'unload', SC.View, SC.View.unload) ;

<|MERGE_RESOLUTION|>--- conflicted
+++ resolved
@@ -183,19 +183,11 @@
 */
 SC.View = SC.Responder.extend(SC.DelegateSupport,
 /** @scope SC.View.prototype */ {
-<<<<<<< HEAD
-  
+
   concatenatedProperties: 'outlets displayProperties layoutProperties classNames renderMixin didCreateLayerMixin willDestroyLayerMixin'.w(),
-  
-  /** 
-    The current pane. 
-=======
-
-  concatenatedProperties: 'outlets displayProperties layoutProperties classNames renderMixin didCreateLayerMixin willDestroyLayerMixin createRendererMixin updateRendererMixin'.w(),
 
   /**
     The current pane.
->>>>>>> b975fb2a
     @property {SC.Pane}
   */
   pane: function() {
@@ -238,7 +230,6 @@
 
   // ..........................................................
   // THEME SUPPORT
-<<<<<<< HEAD
   // 
   
   /**
@@ -246,113 +237,6 @@
     (from get()) will always be a theme object or null.
   */
   theme: null,
-=======
-  //
-
-  /**
-    Names which theme this view should use; the theme named by this property
-    will be set to the view's 'theme' property.
-
-    Themes are identified by their name. In addition to looking for the
-    theme globally, SproutCore will look for the theme inside 'baseTheme',
-    which is almost always the parent view's theme.
-
-    If null (the default), the view will set its 'theme' property to
-    be equal to 'baseTheme'.
-
-    Example: themeName: 'ace'
-
-    @property {String}
-  */
-  themeName: null,
-
-  /**
-    Selects which theme to use as a 'base theme'. If null, the 'baseTheme'
-    property will be set to the parent's theme. If there is no parent, the theme
-    named by SC.defaultTheme is used.
-
-    This property is private for the time being.
-
-    @private
-    @property {String}
-  */
-  baseThemeName: null,
-
-  /**
-    The SC.Theme instance which this view should use to render.
-
-    Note: the actual code for this function is in _themeProperty for backwards-compatibility:
-    some older views specify a string value for 'theme', which would override this property,
-    breaking it.
-
-    @property {SC.Theme}
-  */
-  theme: function() {
-    var base = this.get('baseTheme'), themeName = this.get('themeName');
-
-    // find theme, if possible
-    if (themeName) {
-      // Note: theme instance "find" function will search every parent
-      // _except_ global (which is not a parent)
-      var theme;
-      if (base) {
-        theme = base.find(themeName);
-        if (theme) return theme;
-      }
-
-      theme = SC.Theme.find(themeName);
-      if (theme) return theme;
-    }
-
-    // can't find anything, return base.
-    return base;
-  }.property('baseTheme', 'themeName').cacheable(),
-
-  /**
-    Detects when the theme changes. Replaces the layer if necessary.
-
-    Also, because
-  */
-  _themeDidChange: function() {
-    if (this._lastTheme === this.get('theme')) return;
-    this._lastTheme = this.get('theme');
-
-    // invalidate child view base themes, if present
-    var childViews = this.childViews, len = childViews.length, idx;
-    for (idx = 0; idx < len; idx++) {
-      childViews[idx].notifyPropertyChange('baseTheme');
-    }
-
-    // replace the layer
-    if (this.get("layer")) this.replaceLayer();
-
-    // and now, regenerate renderer
-    this._generateRenderer();
-
-  }.observes('theme'),
-
-  /**
-    The SC.Theme instance in which the 'theme' property should look for the theme
-    named by 'themeName'.
-
-    For example, if 'baseTheme' is SC.AceTheme, and 'themeName' is 'popover',
-    it will look to see if SC.AceTheme has a child theme named 'popover',
-    and _then_, if it is not found, look globally.
-
-    @private
-    @property {SC.Theme}
-  */
-  baseTheme: function() {
-    var baseThemeName = this.get('baseThemeName');
-    if (baseThemeName) {
-      return SC.Theme.find(baseThemeName);
-    } else {
-      parent = this.get('parentView');
-      theme  = parent && parent.get('theme');
-      return   theme || SC.Theme.find(SC.defaultTheme);
-    }
-  }.property('baseThemeName', 'parentView').cacheable(),
->>>>>>> b975fb2a
 
   /**
     Like "get", but if the value is undefined, gets the value named by
@@ -360,79 +244,13 @@
   */
   getThemedProperty: function(property, themePropertyName) {
     var val = this.get(property);
-<<<<<<< HEAD
     if (val === undefined && this.get('theme')) {
       val = this.get('theme')[themePropertyName];
-=======
-    if (val === SC.FROM_THEME) {
-      if (this.renderer) {
-        val = this.renderer[property];
-        if (val !== undefined) return val;
-      }
-      return this.get(property + "Default");
->>>>>>> b975fb2a
     }
     return val;
   },
 
-<<<<<<< HEAD
-=======
-  /**
-    @private
-    Generates the view's renderer (calling _destroyRenderer on any old ones if needed).
-  */
-  _generateRenderer: function() {
-    var theme = this.get("theme"); // renderers need a theme
-
-    // reset the renderer (the theme changed, hello!)
-    this._destroyRenderer();
-
-    // now, if we do have a theme, we can try to create the renderer.
-    if (theme && theme.isTheme) {
-      this._viewRenderer = theme.view();
-
-      if (this.createRenderer) {
-        this.renderer = this.createRenderer(theme);
-
-        // the renderer was not necessarily successfully created.
-        if (this.renderer) {
-          var mixins, idx, len;
-          this.renderer.contentProvider = this; // set renderer's content provider to this (it will call renderContent, etc. as needed)
-          if (mixins = this.createRendererMixin) {
-            len = mixins.length;
-            for (idx = 0; idx < len; idx++) mixins[idx].call(this, theme);
-          }
-        }
-      }
-    }
-
-    // update!
-    this._updateViewRenderer();
-    this._updateRenderer();
-  },
-
-  /**
-    @private
-    Updates the view's renderer, if one exists, calling all mixins to renderer as well.
-  */
-  _updateRenderer: function() {
-    var mixins, idx, len;
-    if (this.renderer){
-      this.updateRenderer(this.renderer);
-      if (mixins = this.updateRendererMixin) {
-        len = mixins.length;
-        for (idx = 0; idx < len; idx++) mixins[idx].call(this, this.renderer);
-      }
-    }
-  },
-
-  _destroyRenderer: function() {
-    if (!this.renderer) return;
-    this.renderer.destroy();
-    this.renderer = null;
-  },
-
->>>>>>> b975fb2a
+
   // ..........................................................
   // IS ENABLED SUPPORT
   //
@@ -493,16 +311,7 @@
     Is YES if the view is currently being touched. NO otherwise.
   */
   hasTouch: NO,
-<<<<<<< HEAD
   
-=======
-
-  /**
-    Whether to route touch events to mouse events (defaults to YES)
-  */
-  routeTouch: YES,
-
->>>>>>> b975fb2a
   // ..........................................................
   // IS VISIBLE IN WINDOW SUPPORT
   //
@@ -1112,10 +921,8 @@
   updateLayer: function(optionalContext) {
     var mixins, idx, len, renderDelegate, hasLegacyRenderMethod;
 
-<<<<<<< HEAD
     var context = optionalContext || this.renderContext(this.get('layer')) ;
     this._renderLayerSettings(context, NO);
-
     renderDelegate = this.get('renderDelegate');
 
     // If the render method takes two parameters, we assume that it is a
@@ -1124,7 +931,6 @@
     // only context. Note that, for backwards compatibility, the default
     // SC.View implementation of render uses the old style.
     hasLegacyRenderMethod = (this.render.length === 2);
-
     // Call render with firstTime set to NO to indicate an update, rather than
     // full re-render, should be performed.
     if (hasLegacyRenderMethod) {
@@ -1133,7 +939,6 @@
     else {
       this.update(context.$());
     }
-
     if (mixins = this.renderMixin) {
       len = mixins.length;
       for(idx=0; idx<len; ++idx) mixins[idx].call(this, context, NO) ;
@@ -1144,33 +949,6 @@
       var pane = this.get('pane');
       if(pane && pane.get('isPaneAttached')) {
         this._notifyDidAppendToDocument();
-=======
-
-    // make sure to update any renderers
-    this._updateRenderer();
-
-    // Now, update using renderer if possible; render() otherwise
-    if (!this._useRenderFirst && this.createRenderer) {
-      this.updateViewSettings();
-      if (renderer) renderer.update();
-    } else {
-      var context = optionalContext || this.renderContext(this.get('layer')) ;
-
-      this.renderViewSettings(context, NO);
-      this.render(context, NO) ;
-
-      if (mixins = this.renderMixin) {
-        len = mixins.length;
-        for(idx=0; idx<len; ++idx) mixins[idx].call(this, context, NO) ;
-      }
-
-      context.update() ;
-      if (context._innerHTMLReplaced) {
-        var pane = this.get('pane');
-        if(pane && pane.get('isPaneAttached')) {
-          this._notifyDidAppendToDocument();
-        }
->>>>>>> b975fb2a
       }
     }
 
@@ -1285,18 +1063,6 @@
       // layer property to null.
       this._notifyWillDestroyLayer() ;
 
-<<<<<<< HEAD
-=======
-      if (this._viewRenderer) {
-        this._viewRenderer.detachLayer();
-      }
-
-      // tell the renderer the layer has gone away
-      if (this.renderer) {
-        this.renderer.detachLayer();
-      }
-
->>>>>>> b975fb2a
       // do final cleanup
       if (layer.parentNode) layer.parentNode.removeChild(layer) ;
       layer = null ;
@@ -1336,17 +1102,6 @@
   },
 
 
-<<<<<<< HEAD
-=======
-  isLayerProvider: YES,
-  /**
-    @private (semi)
-    Returns the layer. Meant only for use from renderers and such—this is a layer provider function.
-  */
-  getLayer: function() {
-    return this.get("layer");
-  },
->>>>>>> b975fb2a
 
   /**
     @private
@@ -1354,13 +1109,6 @@
     Renders to a context.
     Rendering only happens for the initial rendering. Further updates happen in updateLayer,
     and are not done to contexts, but to layers.
-
-<<<<<<< HEAD
-=======
-    Both renderToContext and updateLayer will call render(context, firstTime) as needed
-    to maintain backwards compatibility, but prefer calling createRenderer.
-
->>>>>>> b975fb2a
     Note: You should not generally override nor directly call this method. This method is only
     called by createLayer to set up the layer initially, and by renderChildViews, to write to
     a context.
@@ -1369,17 +1117,12 @@
     @param {Boolean} firstTime Provided for compatibility when rendering legacy views only.
   */
   renderToContext: function(context, firstTime) {
-<<<<<<< HEAD
     var renderDelegate = this.get('renderDelegate'),
         hasLegacyRenderMethod, mixins, idx, len;
-=======
-    var mixins, idx, len;
->>>>>>> b975fb2a
 
     this.beginPropertyChanges() ;
     this.set('layerNeedsUpdate', NO) ;
 
-<<<<<<< HEAD
     if (SC.none(firstTime)) firstTime = YES;
 
     this._renderLayerSettings(context, firstTime);
@@ -1394,23 +1137,6 @@
     // Let the render method handle rendering. If we have a render delegate
     // object set, it will be used there.
     if (hasLegacyRenderMethod) {
-=======
-    this.renderViewSettings(context, YES);
-
-    /* Now, the actual rendering, which will use a renderer if possible */
-    // the renderer will have been created when the theme was found; if it is around,
-    // we just need to ensure it is up-to-date
-    if (this.createRenderer) {
-      // our private version does mixins too! Yay!
-      this._updateRenderer();
-    }
-
-    if (!this._useRenderFirst && this.createRenderer) {
-      if (this.renderer) this.renderer.render(context);
-    } else {
-      if (SC.none(firstTime)) firstTime = YES;
-
->>>>>>> b975fb2a
       this.render(context, firstTime);
     }
     // This view implements the render delegate protocol.
@@ -1422,7 +1148,6 @@
       }
     }
 
-<<<<<<< HEAD
     if (mixins = this.renderMixin) {
       len = mixins.length;
       for(idx=0; idx<len; ++idx) mixins[idx].call(this, context, firstTime) ;
@@ -1441,6 +1166,13 @@
     for (idx = 0; idx < len; idx++) {
       context.addClass(themeClassNames[idx]);
     }
+
+    var themeName = this.get('themeName');
+    if (themeName && classNames.indexOf(themeName) < 0) classNames.push(themeName);
+
+      // If this view has no cursor and should inherit it from the parent,
+      // then it sets its own cursor view.  This sets the cursor rather than
+      // simply using the parent's cursor object so that its cursorless
 
     context.addClass(this.get('classNames'));
     if (this.get('themeName')) {
@@ -1458,7 +1190,6 @@
 
     context.id(this.get('layerId'));
     context.attr('role', this.get('ariaRole'));
-
     if (!this.get('isEnabled')) context.attr('aria-disabled', 'true');
     if (this.get('backgroundColor')) {
       context.css('backgroundColor', this.get('backgroundColor'));
@@ -1467,84 +1198,13 @@
     this.renderLayout(context, firstTime);
   },
 
+
+
+
+
+
+
  
-=======
-    this.endPropertyChanges() ;
-  },
-
-  /**
-    @private
-    Updates the properties of the renderer used for the view
-  */
-  _updateViewRenderer: function() {
-    if (!this._viewRenderer) return;
-
-    var classNames = this.get('classNames');
-    if (this.get('theme')) {
-      classNames = classNames.concat(this.get("theme").classNames);
-    }
-
-    // for backwards compatibility, make sure we push the theme name if it is not there already. This
-    // is extremely questionable, but necessary at least for buttons. We maybe want to move this just
-    // to such at some point.
-    // TODO: consider
-    // SC2.0: this should go away.
-    var themeName = this.get('themeName');
-    if (themeName && classNames.indexOf(themeName) < 0) classNames.push(themeName);
-
-    // get cursor:
-    var cursor = this.get("cursor");
-    if (!cursor && this.get('shouldInheritCursor')) {
-      // If this view has no cursor and should inherit it from the parent,
-      // then it sets its own cursor view.  This sets the cursor rather than
-      // simply using the parent's cursor object so that its cursorless
-      // childViews can also inherit it.
-      cursor = this.getPath('parentView.cursor');
-    }
-
-    this._viewRenderer.attr({
-      layerId: this.layerId ? this.get('layerId') : SC.guidFor(this),
-      classNames: classNames,
-      backgroundColor: this.get('backgroundColor'),
-      role: this.get('ariaRole'),
-      cursor: cursor,
-      isTextSelectable: this.get('isTextSelectable'),
-      isEnabled: this.get('isEnabled'),
-      isVisible: this.get('isVisible'),
-      isFirstResponder: this.get('isFirstResponder'),
-      hasStaticLayout: this.get('useStaticLayout')
-    });
-  },
-
-  /**
-    @private
-    Renders view settings (class names and id, for instance) to the context.
-
-    firstTime is provided because we have a case in which renderViewSettings may be called when !firstTime,
-    so that we can set things on the context (because other things are going through the context,
-    due to the use of a render() function in the derived class that uses context).
-
-    If !firstTime, we don't actually have to update layout (updateLayout handles it).
-  */
-  renderViewSettings: function(context, firstTime) {
-    if (SC.none(firstTime)) firstTime = YES;
-
-    this._updateViewRenderer();
-    this._viewRenderer.render(context);
-
-    if (firstTime) this.renderLayout(context, YES);
-  },
-
-  /**
-    @private
-    Updates view settings on the context (including class names).
-  */
-  updateViewSettings: function() {
-    this._updateViewRenderer();
-    this._viewRenderer.update();
-  },
-
->>>>>>> b975fb2a
   /**
   @private
 
@@ -1597,41 +1257,12 @@
     walk down the childView chain, rendering all of the children in a nested
     way.
 
-<<<<<<< HEAD
-=======
-    If a context is provided, it is always assumed to be firstTime.
-
-    @deprecated In SproutCore 1.1. Use renderContent and updateContent explicitly instead.
->>>>>>> b975fb2a
     @param {SC.RenderContext} context the context
     @param {Boolean} firstName true if the layer is being created
     @returns {SC.RenderContext} the render context
     @test in render
   */
   renderChildViews: function(context, firstTime) {
-<<<<<<< HEAD
-=======
-    if (firstTime || context) {
-      // we pass along firstTime for compatibility. Some older (less wise) views may
-      // think it will work. Well, it wouldn't, but we'll make it work.
-      this.renderContent(context, firstTime);
-    } else {
-      this.updateContent(context);
-    }
-    return context;
-  },
-
-  /**
-    @private
-    Views are content suppliers for renderers. That is, views pass themselves to renderers
-    for renderers' "content" properties. Content providers have two functions: renderContent and updateContent.
-    This is the first of those.
-
-    @param {SC.RenderContext} context
-    @param {Boolean} firstTime For compatibility (do not use; if not first time, call updateContent).
-  */
-  renderContent: function(context, firstTime) {
->>>>>>> b975fb2a
     var cv = this.get('childViews'), len = cv.length, idx, view ;
     for (idx=0; idx<len; ++idx) {
       view = cv[idx] ;
@@ -1644,7 +1275,6 @@
   },
 
   /**
-<<<<<<< HEAD
     The object to which rendering and updating the HTML representation of this
     view should be delegated.
 
@@ -1680,69 +1310,29 @@
 
   /**
     Invoked whenever your view needs to create its HTML representation.
-=======
-    @private
-    Views are content suppliers for renderers. That is, views pass themselves to renderers
-    for renderers' "content" properties. Content providers have two functions: renderContent and updateContent.
-    This is the first of those.
-
-    For old-style rendering, the render context created by the parent renderer is passed along
-    as well.
-  */
-  updateContent: function(optionalContext) {
-    var cv = this.get('childViews'), len = cv.length, idx, view ;
-    for (idx=0; idx<len; ++idx) {
-      view = cv[idx] ;
-      if (!view) continue;
-
-      view.updateLayer(optionalContext);
-    }
-  },
-
-  /**
-    Invoked whenever your view needs to be rendered, including when the view's
-    layer is first created and any time in the future when it needs to be
-    updated.
->>>>>>> b975fb2a
 
     You will normally override this method in your subclassed views to
     provide whatever drawing functionality you will need in order to
     render your content.
 
-<<<<<<< HEAD
     This method is usually only called once per view. After that, the update
     method will be called to allow you to update the existing HTML
     representation.
 
+    
     The default implementation of this method calls renderChildViews().
 
     For backwards compatibility, this method will also call the appropriate
     method on a render delegate object, if your view has one.
-=======
-    You can use the passed firstTime property to determine whether or not
-    you need to completely re-render the view or only update the surrounding
-    HTML.
-
-    The default implementation of this method simply calls renderChildViews()
-    if this is the first time you are rendering, or null otherwise.
->>>>>>> b975fb2a
 
     @param {SC.RenderContext} context the render context
     @returns {void}
   */
   render: function(context, firstTime) {
-<<<<<<< HEAD
     var renderDelegate = this.get('renderDelegate');
 
     if (renderDelegate) {
-      if (firstTime) {
         renderDelegate.render(this, context);
-=======
-    var renderer = this.renderer;
-    if (this.createRenderer && renderer) {
-      if (firstTime) {
-        renderer.render(context);
->>>>>>> b975fb2a
       } else {
         renderDelegate.update(this, context.$());
       }
@@ -1751,12 +1341,8 @@
     if (firstTime) this.renderChildViews(context, firstTime);
   },
 
-<<<<<<< HEAD
+
   /** @private - 
-=======
-
-  /** @private -
->>>>>>> b975fb2a
     Invokes the receivers didAppendLayerToDocument() method if it exists and
     then invokes the same on all child views.
   */
@@ -1796,7 +1382,6 @@
   */
   tagName: 'div',
 
-<<<<<<< HEAD
   /**
     The WAI-ARIA role of the control represented by this view. For example, a
     button may have a role of type 'button', or a pane may have a role of
@@ -1808,8 +1393,6 @@
 
     @property {String}
   */
-=======
->>>>>>> b975fb2a
   ariaRole: null,
 
   /**
@@ -2221,7 +1804,6 @@
       dispatch
   */
   init: function() {
-<<<<<<< HEAD
     var parentView = this.get('parentView'),
         theme = this.get('theme'), themeName,
         renderDelegate = this.get('renderDelegate'), renderDelegateName,
@@ -2275,34 +1857,6 @@
 
     // Register the view for event handling. This hash is used by
     // SC.RootResponder to dispatch incoming events.
-=======
-    var parentView, path, root, idx, len, lp, dp ;
-
-    sc_super();
-
-    this._lastTheme = this.get('theme');
-
-    this._generateRenderer();
-
-    // find render path (to be removed in SC 2.0?)
-    var renderAge = -1, rendererAge = -1, currentAge = 0, c = this.constructor;
-    while (c && c.prototype.render) {
-      if (renderAge < 0 && c.prototype.render !== this.render) renderAge = currentAge;
-      if (rendererAge < 0 && c.prototype.createRenderer !== this.createRenderer) rendererAge = currentAge;
-      if (rendererAge >= 0 && renderAge >= 0) break;
-      currentAge = currentAge + 1;
-      c = c.superclass;
-    }
-
-    // which one?
-    if (renderAge < rendererAge && renderAge >= 0) {
-      this._useRenderFirst = YES;
-    } else {
-      this._useRenderFirst = NO;
-    }
-
-    // register for event handling
->>>>>>> b975fb2a
     SC.View.views[this.get('layerId')] = this;
 
     var childViews = this.get('childViews');
@@ -2329,7 +1883,6 @@
     this._previousLayout = this.get('layout');
   },
 
-<<<<<<< HEAD
   /**
     Returns the theme from the parent view, or the default theme if this
     view does not have a parent.
@@ -2346,12 +1899,10 @@
     return parentView.get('theme');
   }.property('parentView').cacheable(),
 
-=======
->>>>>>> b975fb2a
-  /**
-    Wakes up the view. The default implementation immediately syncs any
-    bindings, which may cause the view to need its display updated. You
-    can override this method to perform any additional setup. Be sure to
+  /**
+    Wakes up the view. The default implementation immediately syncs any 
+    bindings, which may cause the view to need its display updated. You 
+    can override this method to perform any additional setup. Be sure to 
     call sc_super to setup bindings and to call awake on childViews.
 
     It is best to awake a view before you add it to the DOM.  This way when
