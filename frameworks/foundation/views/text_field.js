// ==========================================================================
// Project:   SproutCore - JavaScript Application Framework
// Copyright: ©2006-2011 Strobe Inc. and contributors.
//            Portions ©2008-2011 Apple Inc. All rights reserved.
// License:   Licensed under MIT license (see license.js)
// ==========================================================================

sc_require('views/field') ;
sc_require('system/text_selection') ;
sc_require('mixins/static_layout') ;
sc_require('mixins/editable');

/**
  @class

  A text field is an input element with type "text".  This view adds support
  for hinted values, etc.

  @extends SC.FieldView
  @extends SC.Editable
  @author Charles Jolley
*/
SC.TextFieldView = SC.FieldView.extend(SC.StaticLayout, SC.Editable,
/** @scope SC.TextFieldView.prototype */ {

  tagName: 'label',
  classNames: ['sc-text-field-view'],
  isTextField: YES,

  /**
    The WAI-ARIA role for text field view. This property's value should not be
    changed.

    @property {String}
  */
  ariaRole: 'textbox',

  // ..........................................................
  // PROPERTIES
  //

  /**
    When applyImmediately is turned on, every keystroke will set the value
    of the underlying object. Turning it off will only set the value on blur.
    
    @type String
    @default YES
  */
  applyImmediately: YES,

  /*
  * Flag indicating whether the editor should automatically commit if you click
  * outside it.
  *
  * @type {Boolean}
  */
  commitOnBlur: YES,

  /**
    If YES, the field will hide its text from display. The default value is NO.
    
    @property
    @type Boolean
  */
  isPassword: NO,

  /**
    If YES then allow multi-line input.  This will also change the default
    tag type from "input" to "textarea".  Otherwise, pressing return will
    trigger the default insertion handler.
    
    @property
    @type Boolean
  */
  isTextArea: NO,

  /**
    The hint to display while the field is not active.
    
    @property
    @type String
  */
  hint: '',

  /*
  * Localizes the hint if necessary.
  */
  formattedHint: function() {
    var hint = this.get('hint');

    return typeof(hint) === 'string' && this.get('localize') ? SC.String.loc(hint) : hint;
  }.property('hint', 'localize').cacheable(),

  /*
  * Whether the hint should be localized or not.
  */
  localize: YES,

  /**
    If YES then the text field is currently editing.
    
    @property
    @type Boolean
  */
  isEditing: NO,
  
  /**
    If you set this property to false the tab key won't trigger its default 
    behavior (tabbing to the next field).
    
    @property
    @type Boolean
  */
  defaultTabbingEnabled: YES,
  
  /**
    Enabled context menu for textfields.
    
    @property
    @type Boolean
  */
  isContextMenuEnabled: YES,

  /**
    @deprecated
    
    If true, every change to the text in the text field updates 'value'.
    If false, 'value' is only updated when commitEditing() is called (this
    is called automatically when the text field loses focus), or whenever
    the return key is pressed while editing the field.
    
    @type Boolean
    @default null
  */
  continuouslyUpdatesValue: null,

  /**
    If no, will not allow transform or validation errors (SC.Error objects)
    to be passed to 'value'.  Upon focus lost, the text field will revert
    to its previous value.
    
    @property
    @type Boolean
  */
  allowsErrorAsValue: YES,

  /**
    An optional view instance, or view class reference, which will be visible
    on the left side of the text field.  Visually the accessory view will look
    to be inside the field but the text editing will not overlap the accessory
    view.

    The view will be rooted to the top-left of the text field.  You should use
    a layout with 'left' and/or 'top' specified if you would like to adjust
    the offset from the top-left.

    One example use would be for a web site's icon, found to the left of the
    URL field, in many popular web browsers.

    Note:  If you set a left accessory view, the left padding of the text
    field (really, the left offset of the padding element) will automatically
    be set to the width of the accessory view, overriding any CSS you may have
    defined on the "padding" element.  If you would like to customize the
    amount of left padding used when the accessory view is visible, make the
    accessory view wider, with empty space on the right.
    
    @property
    @type SC.View
  */
  leftAccessoryView: null,

  /**
    An optional view instance, or view class reference, which will be visible
    on the right side of the text field.  Visually the accessory view will
    look to be inside the field but the text editing will not overlap the
    accessory view.

    The view will be rooted to the top-right of the text field.  You should
    use a layout with 'right' and/or 'top' specified if you would like to
    adjust the offset from the top-right.  If 'left' is specified in the
    layout it will be cleared.

    One example use would be for a button to clear the contents of the text
    field.

    Note:  If you set a right accessory view, the right padding of the text
    field (really, the right offset of the padding element) will automatically
    be set to the width of the accessory view, overriding any CSS you may have
    defined on the "padding" element.  If you would like to customize the
    amount of right padding used when the accessory view is visible, make the
    accessory view wider, with empty space on the left.
    
    @property
    @type SC.View
  */
  rightAccessoryView: null,
  
  /**
    This property will enable disable HTML5 spell checking if available on the 
    browser. As of today Safari 4+, Chrome 3+ and Firefox 3+ support it
    
    @property
    @type Boolean
  */
  spellCheckEnabled: YES,
  
  /**
    Maximum amount of characters this field will allow.
    
    @property
    @type Number
  */
  maxLength: 5096,
  
  /**
    Whether to render a border or not.
    
    @property
    @type Boolean
  */
  shouldRenderBorder: YES,

  //
  // SUPPORT FOR AUTOMATIC RESIZING
  //
  supportsAutoResize: YES,
  autoResizeLayer: function() { return this.$input()[0]; }
  .property('layer').cacheable(),

  autoResizeText: function() { return this.get('value'); }
  .property('value').cacheable(),

  autoResizePadding: SC.propertyFromRenderDelegate('autoResizePadding', 20),

  /** @private
    Whether to show hint or not
  */
  _hintON: YES,
  
  init: function() {
    var val = this.get('value');
    this._hintON = (!val || val && val.length===0) ? YES : NO;
    
    var continuouslyUpdatesValue = this.get('continouslyUpdatesValue');
    if (continuouslyUpdatesValue !== null && continuouslyUpdatesValue !== undefined) {
      this.set('applyImmediately',  continuouslyUpdatesValue);

      //@ if (debug)
      SC.Logger.warn("SC.TextFieldView#continuouslyUpdatesValue is deprecated. Please use #applyImmediately instead.");
      //@ endif
    }
    
    return sc_super();
  },

  /** isEditable maps to isEnabled with a TextField. */
  isEditable: function() {
    return this.get('isEnabled') ;
  }.property('isEnabled').cacheable(),

  /**
    The current selection of the text field, returned as an SC.TextSelection
    object.

    Note that if the selection changes a new object will be returned -- it is
    not the case that a previously-returned SC.TextSelection object will
    simply have its properties mutated.

    @property {SC.TextSelection}
  */
  selection: function(key, value) {
    var element = this.$input()[0],
        range, start, end;

    // Are we being asked to set the value, or return the current value?
    if (value === undefined) {
      // The client is retrieving the value.
      if (element) {
        start = null;
        end = null;

        if (!element.value) {
          start = end = 0 ;
        }
        else {
          // In IE8, input elements don't have hasOwnProperty() defined.
          try {
            if ('selectionStart' in element) {
              start = element.selectionStart ;
            }
            if ('selectionEnd' in element) {
              end = element.selectionEnd ;
            }
          }
          // In Firefox when you ask the selectionStart or End of a hidden 
          // input, sometimes it throws a weird error.
          // Adding this to just ignore it.
          catch (e){
            return null;
          }

          // Support Internet Explorer.
          if (start === null  ||  end === null ) {
            var selection = document.selection ;
            if (selection) {
              var type = selection.type ;
              if (type  &&  (type === 'None'  ||  type === 'Text')) {
                range = selection.createRange() ;

                if (!this.get('isTextArea')) {
                  // Input tag support.  Figure out the starting position by
                  // moving the range's start position as far left as possible
                  // and seeing how many characters it actually moved over.
                  var length = range.text.length ;
                  start = Math.abs(range.moveStart('character', 0 - (element.value.length + 1))) ;
                  end = start + length ;
                }
                else {
                  // Textarea support.  Unfortunately, this case is a bit more
                  // complicated than the input tag case.  We need to create a
                  // "dummy" range to help in the calculations.
                  var dummyRange = range.duplicate() ;
                  dummyRange.moveToElementText(element) ;
                  dummyRange.setEndPoint('EndToStart', range) ;
                  start = dummyRange.text.length ;
                  end = start + range.text.length ;
                }
              }
            }
          }
        }
        return SC.TextSelection.create({ start:start, end:end }) ;
      }
      else {
        return null;
      }
    }
    else {
      // The client is setting the value.  Make sure the new value is a text
      // selection object.
      if (!value  ||  !value.kindOf  ||  !value.kindOf(SC.TextSelection)) {
        throw "When setting the selection, you must specify an SC.TextSelection instance.";
      }

      if (element) {
        if (element.setSelectionRange) {
          element.setSelectionRange(value.get('start'), value.get('end')) ;
        }
        else {
          // Support Internet Explorer.
          range = element.createTextRange() ;
          start = value.get('start') ;
          range.move('character', start) ;
          range.moveEnd('character', value.get('end') - start) ;
          range.select() ;
        }
      }
      return value;
    }

    // Implementation note:
    // There are certain ways users can add/remove text that we can't identify
    // via our key/mouse down/up handlers (such as the user choosing Paste
    // from a menu).  So that's why we need to update our 'selection' property
    // whenever the field's value changes.
  }.property('fieldValue').cacheable(),

  // ..........................................................
  // INTERNAL SUPPORT
  //

  displayProperties: ['formattedHint', 'fieldValue', 'isEditing', 'leftAccessoryView', 'rightAccessoryView', 'isTextArea'],

  createChildViews: function() {
    sc_super();
    this.accessoryViewObserver();
  },

  acceptsFirstResponder: function() {
    return this.get('isEnabled');
  }.property('isEnabled'),

  accessoryViewObserver: function() {
    var classNames,
        viewProperties = ['leftAccessoryView', 'rightAccessoryView'],
        len = viewProperties.length , i, viewProperty, previousView, 
        accessoryView;
        
    for (i=0; i<len; i++) {
      viewProperty = viewProperties[i] ;

      // Is there an accessory view specified?
      previousView = this['_'+viewProperty] ;
      accessoryView = this.get(viewProperty) ;

      // If the view is the same, there's nothing to do.  Otherwise, remove
      // the old one (if any) and add the new one.
      if (! (previousView
             &&  accessoryView
             &&  (previousView === accessoryView) ) ) {

        // If there was a previous previous accessory view, remove it now.
        if (previousView) {
          // Remove the "sc-text-field-accessory-view" class name that we had
          // added earlier.
          classNames = previousView.get('classNames') ;
          classNames = classNames.without('sc-text-field-accessory-view') ;
          previousView.set('classNames', classNames) ;
          this.removeChild(previousView) ;
          previousView = null ;
          this['_'+viewProperty] = null ;
        }

        // If there's a new accessory view to add, do so now.
        if (accessoryView) {
          // If the user passed in a class rather than an instance, create an
          // instance now.
          if (accessoryView.isClass) {
            accessoryView = accessoryView.create({
              layoutView: this
            }) ;
          }

          // Add in the "sc-text-field-accessory-view" class name so that the
          // z-index gets set correctly.
          classNames = accessoryView.get('classNames') ;
          var className = 'sc-text-field-accessory-view' ;
          if (classNames.indexOf(className) < 0) {
            classNames = SC.clone(classNames);
            classNames.push(className) ;
            accessoryView.set('classNames', classNames);
          }

          // Actually add the view to our hierarchy and cache a reference.
          this.appendChild(accessoryView) ;
          this['_'+viewProperty] = accessoryView ;
        }
      }
    }
  }.observes('leftAccessoryView', 'rightAccessoryView'),

  layoutChildViewsIfNeeded: function(isVisible) {
    // For the right accessory view, adjust the positioning such that the view
    // is right-justified, unless 'right' is specified.
    if (!isVisible) isVisible = this.get('isVisibleInWindow') ;
    if (isVisible && this.get('childViewsNeedLayout')) {
      var rightAccessoryView = this.get('rightAccessoryView') ;
      if (rightAccessoryView  &&  rightAccessoryView.get) {
        var layout = rightAccessoryView.get('layout') ;
        if (layout) {
          // Clear out any 'left' value.
          layout.left = null;

          // Unless the user specified a 'right' value, specify a default to
          // right-justify the view.
          if (!layout.right) layout.right = 0 ;

          rightAccessoryView.adjust({ layout: layout }) ;
        }
      }
    }
    sc_super() ;
  },

  render: function(context, firstTime) {
    sc_super() ;
    var v, accessoryViewWidths, leftAdjustment, rightAdjustment;

    // always have at least an empty string
    v = this.get('fieldValue');
    if (SC.none(v)) v = '';
    v = String(v);

    // update layer classes always
    context.setClass('not-empty', v.length > 0);

    //addressing accessibility
    if(firstTime) {
      context.attr('aria-multiline', this.get('isTextArea'));
      context.attr('aria-disabled', !this.get('isEnabled'));
    }
    if(!SC.ok(this.get('value'))) {
      context.attr('aria-invalid', YES);
    }

    // If we have accessory views, we'll want to update the padding on the
    // hint to compensate for the width of the accessory view.  (It'd be nice
    // if we could add in the original padding, too, but there's no efficient
    // way to do that without first rendering the element somewhere on/off-
    // screen, and we don't want to take the performance hit.)
    accessoryViewWidths = this._getAccessoryViewWidths() ;
    leftAdjustment  = accessoryViewWidths['left'] ;
    rightAdjustment = accessoryViewWidths['right'] ;

    if (leftAdjustment)  leftAdjustment  += 'px' ;
    if (rightAdjustment) rightAdjustment += 'px' ;

   this._renderField(context, firstTime, v, leftAdjustment, rightAdjustment) ;
    if(SC.browser.mozilla) this.invokeLast(this._applyFirefoxCursorFix);
  },

  /** @private
    If isTextArea is changed (this might happen in inlineeditor constantly)
    force the field render to render like the firsttime to avoid writing extra
    code. This can be useful also 
  */
  _forceRenderFirstTime: NO,
  
  /** @private */
  _renderFieldLikeFirstTime: function(){
    this.set('_forceRenderFirstTime', YES);
  }.observes('isTextArea'),
  
  /** @private */
  _renderField: function(context, firstTime, value, leftAdjustment, rightAdjustment) {
    // TODO:  The cleanest thing might be to create a sub- rendering context
    //        here, but currently SC.RenderContext will render sibling
    //        contexts as parent/child.

    var hint = this.get('formattedHint'), disabled, name, adjustmentStyle, type, 
        hintElements, element, paddingElementStyle, fieldClassNames,
        spellCheckEnabled=this.get('spellCheckEnabled'), spellCheckString,
        maxLength = this.get('maxLength'), isOldSafari;

    context.setClass('text-area', this.get('isTextArea'));
    
    //Adding this to differentiate between older and newer versions of safari
    //since the internal default field padding changed 
    isOldSafari= (parseInt(SC.browser.webkit,0)<532);
    context.setClass('oldWebKitFieldPadding', isOldSafari);
    
    spellCheckString = spellCheckEnabled ? ' spellcheck="true"' : ' spellcheck="false"';
    if (firstTime || this._forceRenderFirstTime) {
      this._forceRenderFirstTime = NO;
      disabled = this.get('isEnabled') ? '' : 'disabled="disabled"' ;
      name = this.get('layerId');
      
      if(this.get('shouldRenderBorder')) context.push('<span class="border"></span>');

      // Render the padding element, with any necessary positioning
      // adjustments to accommodate accessory views.
      adjustmentStyle = '' ;
      if (leftAdjustment  ||  rightAdjustment) {
        adjustmentStyle = 'style="' ;
        if (leftAdjustment)  adjustmentStyle += 'left: '  + leftAdjustment  + '; ' ;
        if (rightAdjustment) adjustmentStyle += 'right: ' + rightAdjustment + ';' ;
        adjustmentStyle += '"' ;
      }
      context.push('<span class="padding" '+adjustmentStyle+'>');
                  
      value = this.get('escapeHTML') ? SC.RenderContext.escapeHTML(value) : value;
      if(!SC.platform.input.placeholder && (!value || (value && value.length===0))) {
        value = hint;
        context.setClass('sc-hint', YES);
      } 
      
      //for gecko pre 1.9 vertical aligment is completely broken so we need
      //different styling.
      fieldClassNames = (SC.browser.mozilla &&
                          (parseFloat(SC.browser.mozilla)<1.9 || 
                          SC.browser.mozilla.match(/1\.9\.0|1\.9\.1/))) ?
                          "field oldGecko": "field";
      
      // Render the input/textarea field itself, and close off the padding.
      if (this.get('isTextArea')) {
        context.push('<textarea class="',fieldClassNames,'" name="', name, 
                      '" ', disabled, ' placeholder="',hint, '"',
                      spellCheckString,' maxlength="', maxLength, '">', 
                      value, '</textarea></span>') ;
      }
      else {
        type = 'text';
        
        // Internet Explorer won't let us change the type attribute later
        // so we force it to password if needed now, or if the value is not the hint
        if (this.get('isPassword') && (value !== hint || SC.browser.isIE)) { type = 'password'; }
        
        context.push('<input class="',fieldClassNames,'" type="', type,
                      '" name="', name, '" ', disabled, ' value="', value,
                      '" placeholder="',hint,'"', spellCheckString, 
                      ' maxlength="', maxLength, '" /></span>') ;
      }

    }
    else {
      var input= this.$input(),
          elem = input[0];

      if(!SC.platform.input.placeholder){
        var val = this.get('value');
        if((!val || (val && val.length===0))){
          if(this._hintON && !this.get('isFirstResponder')){
            context.setClass('sc-hint', YES);
            
            // Internet Explorer doesn't allow you to modify the type afterwards
            // jQuery throws an exception as well, so set attribute directly
            if (this.get('isPassword') && elem.type === "password" && !SC.browser.isIE) { elem.type = 'text'; }
            
            input.val(hint);
          } else {
            // Internet Explorer doesn't allow you to modify the type afterwards
            // jQuery throws an exception as well, so set attribute directly
            if (this.get('isPassword') && elem.type === 'text' && !SC.browser.isIE) { elem.type = 'password'; }

            context.setClass('sc-hint', NO);
            input.val('');
          }
        }
      }else{
        input.attr('placeholder', hint);
      }
      
      // Enable/disable the actual input/textarea as appropriate.
      element = input[0];
      if (element) {
        if (!this.get('isEnabled')) {
          element.disabled = 'true' ;
        }
        else {
          element.disabled = null ;
        }

        // Adjust the padding element to accommodate any accessory views.
        paddingElementStyle = element.parentNode.style;
        if (leftAdjustment) {
          if (paddingElementStyle.left !== leftAdjustment) {
            paddingElementStyle.left = leftAdjustment ;
          }
        }
        else {
          paddingElementStyle.left = null ;
        }

        if (rightAdjustment) {
          if (paddingElementStyle.right !== rightAdjustment) {
            paddingElementStyle.right = rightAdjustment ;
          }
        }
        else {
          paddingElementStyle.right = null ;
        }
      }
    }
  },

  _getAccessoryViewWidths: function() {
    var widths = {},
        accessoryViewPositions = ['left', 'right'],
        numberOfAccessoryViewPositions = accessoryViewPositions.length, i,
        position, accessoryView, frames, width, layout, offset, frame;
    for (i = 0;  i < numberOfAccessoryViewPositions;  i++) {
      position = accessoryViewPositions[i];
      accessoryView = this.get(position + 'AccessoryView');
      if (accessoryView) {
        // need acessoryView as an instance, not class...
        if (accessoryView.isClass) {
          accessoryView = accessoryView.create({
            layoutView: this
          });
        }
        // sanity check
        if (accessoryView.get) {
          frame = accessoryView.get('frame');
          if (frame) {
            width = frame.width;
            if (width) {
              // Also account for the accessory view's inset.
              layout = accessoryView.get('layout');
              if (layout) {
                offset = layout[position];
                width += offset;
              }
              widths[position] = width;
            }
          }
        }
      }
    }
    return widths;
  },

  // ..........................................................
  // HANDLE NATIVE CONTROL EVENTS
  //

  didCreateLayer: function() {
    sc_super(); 
    // For some strange reason if we add focus/blur events to textarea
    // inmediately they won't work. However if I add them at the end of the
    // runLoop it works fine.
    if(!SC.platform.input.placeholder && this._hintON){
      var currentValue = this.$input().val();
      if(!currentValue || (currentValue && currentValue.length===0)){
        this.$input().val(this.get('formattedHint'));
      }
    }
    if(this.get('isTextArea')) {
      this.invokeLast(this._addTextAreaEvents);
    }
    else {
      this._addTextAreaEvents();
      
      // In Firefox, for input fields only (that is, not textarea elements),
      // if the cursor is at the end of the field, the "down" key will not
      // result in a "keypress" event for the document (only for the input
      // element), although it will be bubbled up in other contexts.  Since
      // SproutCore's event dispatching requires the document to see the
      // event, we'll manually forward the event along.
      if (SC.browser.mozilla) {
        var input = this.$input();
        SC.Event.add(input, 'keypress', this, this._firefox_dispatch_keypress);
      }
    }
  },
  
  
  /** 
    Adds all the textarea events. This functions is called by didCreateLayer
    at different moments depending if it is a textarea or not. Appending 
    events to text areas is not reliable unless the element is already added 
    to the DOM.
    
  */
  _addTextAreaEvents: function() {
    var input = this.$input();
    SC.Event.add(input, 'focus', this, this._textField_fieldDidFocus);
    SC.Event.add(input, 'blur',  this, this._textField_fieldDidBlur);
    
    // There are certain ways users can select text that we can't identify via
    // our key/mouse down/up handlers (such as the user choosing Select All
    // from a menu).
    SC.Event.add(input, 'select', this, this._textField_selectionDidChange);
        
    if(SC.browser.mozilla){
      // cache references to layer items to improve firefox hack perf
      this._cacheInputElement = this.$input();
      this._cachePaddingElement = this.$('.padding');
    }
  },

  /**
    Removes all the events attached to the textfield
  */
  
  willDestroyLayer: function() {
    sc_super();
    
    var input = this.$input();
    SC.Event.remove(input, 'focus',  this, this._textField_fieldDidFocus);
    SC.Event.remove(input, 'blur',   this, this._textField_fieldDidBlur);
    SC.Event.remove(input, 'select', this, this._textField_selectionDidChange);
    SC.Event.remove(input, 'keypress',  this, this._firefox_dispatch_keypress);
  },
  
  /** @private
    This function is called by the event when the textfield gets focus
  */
  _textField_fieldDidFocus: function(evt) {
    SC.run(function() {
      this.set('focused',YES);
      this.fieldDidFocus(evt);
      var val = this.get('value');
      if(!SC.platform.input.placeholder && ((!val) || (val && val.length===0))) {
        this._hintON = NO;
      }
    }, this);
  },
  
  /** @private
    This function is called by the event when the textfield blurs
  */
  _textField_fieldDidBlur: function(evt) {
    SC.run(function() {
      this.set('focused',NO);
      // passing the original event here instead that was potentially set from
      // loosing the responder on the inline text editor so that we can
      // use it for the delegate to end editing
      this.fieldDidBlur(this._origEvent || evt);
      var val = this.get('value');
      if(!SC.platform.input.placeholder && ((!val) || (val && val.length===0))) {
        this._hintON = YES;
      }
    }, this);
  },

  fieldDidFocus: function(evt) {
    this.becomeFirstResponder();

    this.beginEditing(evt);
    
    // We have to hide the intercept pane, as it blocks the events. 
    // However, show any that we previously hid, first just in case something wacky happened.
    if (this._didHideInterceptForPane) {
      this._didHideInterceptForPane.showTouchIntercept();
      this._didHideInterceptForPane = null;
    }
    
    // now, hide the intercept on this pane if it has one
    var pane = this.get('pane');
    if (pane && pane.get('hasTouchIntercept')) {
      // hide
      pane.hideTouchIntercept();
      
      // and set our internal one so we can unhide it (even if the pane somehow changes)
      this._didHideInterceptForPane = this.get("pane");
    }
  },
  
  fieldDidBlur: function(evt) {
    this.resignFirstResponder() ;

    if(this.get('commitOnBlur')) this.commitEditing(evt);
    
    // get the pane we hid intercept pane for (if any)
    var touchPane = this._didHideInterceptForPane;
    if (touchPane) {
      touchPane.showTouchIntercept();
      touchPane = null;
    }
  },
  
  _field_fieldValueDidChange: function(evt) {
    if(this.get('focused')){
      SC.run(function() {
        this.fieldValueDidChange(NO);        
      }, this);
    }
  },

  /** @private
    Move magic number out so it can be over-written later in inline editor
  */
  _topOffsetForFirefoxCursorFix: 3,
  
  /** @private
    Mozilla had this bug until firefox 3.5 or gecko 1.8 They rewrote input text
    and textareas and now they work better. But we have to keep this for older
    versions.
  */
  _applyFirefoxCursorFix: function() {
    // Be extremely careful changing this code.  !!!!!!!! 
    // Contact me if you need to change or improve the code. After several 
    // iterations the new way to apply the fix seems to be the most 
    // consistent.
    // This fixes: selection visibility, cursor visibility, and the ability 
    // to fix the cursor at any position. As of FF 3.5.3 mozilla hasn't fixed this 
    // bug, even though related bugs that I've found on their database appear
    // as fixed.  
    
    // UPDATE: Things seem to be working on FF3.6 therefore we are disabling the
    // hack for the latest versions of FF.
    // 
    // Juan Pinzon
    
    if (parseFloat(SC.browser.mozilla)<1.9 && !this.get('useStaticLayout')) {
      var top, left, width, height, p, layer, element, textfield;
      
      // I'm caching in didCreateLayer this elements to improve perf
      element = this._cacheInputElement;
      textfield = this._cachePaddingElement;
      if(textfield && textfield[0]){
        layer = textfield[0];
        p = SC.$(layer).offset() ;
      
        // this is to take into account an styling issue.
        // this is counterproductive in FF >= 3.6
        if(SC.browser.compareVersion(1,9,2) < 0 && 
           element[0].tagName.toLowerCase()==="input") {
          top = p.top+this._topOffsetForFirefoxCursorFix; 
        }
        else top = p.top;
        left = p.left;
        width = layer.offsetWidth;
        height = layer.offsetHeight ;
      
        var style = 'position: fixed; top: %@px; left: %@px; width: %@px; height: %@px;'.fmt(top, left, width, height) ;
        // if the style is the same don't re-apply
        if(!this._prevStyle || this._prevStyle!=style) element.attr('style', style) ;
        this._prevStyle = style;
      }
    }
    return this ;
  },
  
  
  /** @private
    In Firefox, as of 3.6 -- including 3.0 and 3.5 -- for input fields only
    (that is, not textarea elements), if the cursor is at the end of the
    field, the "down" key will not result in a "keypress" event for the
    document (only for the input element), although it will be bubbled up in
    other contexts.  Since SproutCore's event dispatching requires the
    document to see the event, we'll manually forward the event along.
  */
  _firefox_dispatch_keypress: function(evt) {
    var selection = this.get('selection'),
        value     = this.get('value'),
        valueLen  = value ? value.length : 0,
        responder;
    
    if (!selection  ||  ((selection.get('length') === 0  &&  (selection.get('start') === 0)  ||  selection.get('end') === valueLen))) {
      responder = SC.RootResponder.responder;
      if(evt.keyCode===9) return;
      responder.keypress.call(responder, evt);
      evt.stopPropagation();
    }
  },
  
  /** @private */
  _textField_selectionDidChange: function() {
    this.notifyPropertyChange('selection');
  },

  // ..........................................................
  // FIRST RESPONDER SUPPORT
  //
  // When we become first responder, make sure the field gets focus and
  // the hint value is hidden if needed.

  /** @private
    When we become first responder, focus the text field if needed and
    hide the hint text.
  */
  willBecomeKeyResponderFrom: function(keyView) {
    if(this.get('isVisibleInWindow')) {
      var inp = this.$input()[0];
      try{ 
        if(inp) inp.focus(); 
      } 
      catch(e){}
      if(!this._txtFieldMouseDown){
        this.invokeLast(this._selectRootElement) ;
      }
    }
  },
  
  /** @private
    In IE, you can't modify functions on DOM elements so we need to wrap the
    call to select() like this.
  */
  _selectRootElement: function() {
    var inputElem = this.$input()[0];
    // Make sure input element still exists, as a redraw could have remove it
    // already.
    if(inputElem) inputElem.select() ;
    else this._textField_selectionDidChange();
  },
  
  /** @private 
    When we lose first responder, blur the text field if needed and show
    the hint text if needed.
  */
  didLoseKeyResponderTo: function(keyView) {
    var el = this.$input()[0];
    if (el) el.blur();
    
    this.invokeLater("scrollToOriginIfNeeded", 100);
  },
  
  /** @private
    Scrolls to origin if necessary (if the pane's current firstResponder is not a text field).
  */
  scrollToOriginIfNeeded: function() {
    var pane = this.get("pane");
    if (!pane) return;
    
    var first = pane.get("firstResponder");
    if (!first || !first.get("isTextField")) {
      document.body.scrollTop = document.body.scrollLeft = 0;
    }
  },
  
  parentViewDidResize: function() {
    if (SC.browser.mozilla) {
      this.invokeLast(this._applyFirefoxCursorFix);
    }
    sc_super();
  },

  /**
    Simply allow keyDown & keyUp to pass through to the default web browser
    implementation.
  */
  keyDown: function(evt) {
    var which = evt.which,
        keyCode = evt.keyCode,
        maxLengthReached = false,
        value, view;

    // Handle return and escape.  this way they can be passed on to the
    // responder chain.
    // If the event is triggered by a return while entering IME input,
    // don't got through this path.
    if ((which === SC.Event.KEY_ENTER && !evt.isIMEInput) && !this.get('isTextArea')) { return NO; }
    if (which === SC.Event.KEY_ESC) { return NO; }

    // handle tab key
    if ((which === SC.Event.KEY_TAB || keyCode === SC.Event.KEY_TAB) && this.get('defaultTabbingEnabled')) {
      view = evt.shiftKey ? this.get('previousValidKeyView') : this.get('nextValidKeyView');
      if (view) view.becomeFirstResponder();
      else evt.allowDefault();
      return YES ; // handled
    }
    
    // maxlength for textareas
    if(!SC.platform.input.maxlength && this.get('isTextArea')){
      var val = this.get('value');

      // This code is nasty. It's thanks gecko .keycode table that has charters like & with the same keycode as up arrow key
      if(val && ((!SC.browser.mozilla && which>47) || 
        (SC.browser.mozilla && ((which>32 && which<43) || which>47) && !(keyCode>36 && keyCode<41))) &&
        (val.length >= this.get('maxLength'))) {
        maxLengthReached = true;
      }
    }

    // validate keyDown...
    // do not validate on touch, as it prevents return.
    if ((this.performValidateKeyDown(evt) || SC.platform.touch) && !maxLengthReached) {
      this._isKeyDown = YES;
      evt.allowDefault();
    } else {
      evt.stop();
    }

    if (this.get('applyImmediately')) {
      // We need this invokeLater as we need to get the value of the field
      // once the event has been processed. I tried with invokeLast , but
      // I guess the field doesn't repaint until js execution finishes and 
      // therefore the field value doesn't update if we don't give it a break.
      this.invokeLater(this.fieldValueDidChange, 1);
    }

    return YES;
  },
  
  keyUp: function(evt) {
    if (SC.browser.mozilla && evt.keyCode === SC.Event.KEY_RETURN) { this.fieldValueDidChange(); }

    // The caret/selection could have moved.  In some browsers, though, the
    // element's values won't be updated until after this event is finished
    // processing.
    this.notifyPropertyChange('selection');
    this._isKeyDown = NO;
    evt.allowDefault();
    return YES;
  },
  
  mouseDown: function(evt) {
    var fieldValue = this.get('fieldValue'); // use 'fieldValue' since we want actual text
    this._txtFieldMouseDown=YES;
    if (!this.get('isEnabled')) {
      evt.stop();
      return YES;
    } else {
      return sc_super();
    }
  },

  mouseUp: function(evt) {
    this._txtFieldMouseDown=NO;
    // The caret/selection could have moved.  In some browsers, though, the
    // element's values won't be updated until after this event is finished
    // processing.
    this.notifyPropertyChange('selection');
    
    if (!this.get('isEnabled')) {
      evt.stop();
      return YES;
    } 
    return sc_super();
  },
  
  touchStart: function(evt) {
    return this.mouseDown(evt);
  },

  touchEnd: function(evt) {
    return this.mouseUp(evt);
  },
  
  /**
    Adds mouse wheel support for textareas.
  */
  mouseWheel: function(evt) {
    if(this.get('isTextArea')) {
      evt.allowDefault();
      return YES;
    } else return NO;
  },

  /*
    Allows text selection in IE. We block the IE only event selectStart to 
    block text selection in all other views.
  */
  selectStart: function(evt) {
    return YES;
  },
  
  /** @private
<<<<<<< HEAD
    This function is to notify if the browser supports the placeholder attribute
    or not. Currently is disabled as in webkit there is a bug where the color 
    of the placeholder doesn't refresh all the time.
  */
  _supportsPlaceHolder: function() {
    
    // Firefox 4.0 supports placeholder attribute
    // but doesn't use the default greyish styling for hint
    // It uses the same style provided for the input field
    // So the hint looks same as the input value with the same styling.
    // So even though Firefox 4 supports placeholder attribute 
    // we will need to treat it similar to Firefox 3
    
    return SC.platform.input.placeholder && !SC.browser.mozilla;
    
  }.property(),
  
  /** @private
=======
>>>>>>> 5c6539e0
    This observer makes sure to hide the hint when a value is entered, or
    show it if it becomes empty.
  */
  _valueObserver: function() {
    var val = this.get('value'), max;
    if (val && val.length>0) {
      this._hintON = NO;

      max = this.get('maxLength');
      if (!SC.platform.input.maxlength && val.length > max) {
        this.set('value', val.substr(0, max));
      }
    } else {
      this._hintON = YES;
    }
  }.observes('value')
  
});<|MERGE_RESOLUTION|>--- conflicted
+++ resolved
@@ -1097,27 +1097,6 @@
   },
   
   /** @private
-<<<<<<< HEAD
-    This function is to notify if the browser supports the placeholder attribute
-    or not. Currently is disabled as in webkit there is a bug where the color 
-    of the placeholder doesn't refresh all the time.
-  */
-  _supportsPlaceHolder: function() {
-    
-    // Firefox 4.0 supports placeholder attribute
-    // but doesn't use the default greyish styling for hint
-    // It uses the same style provided for the input field
-    // So the hint looks same as the input value with the same styling.
-    // So even though Firefox 4 supports placeholder attribute 
-    // we will need to treat it similar to Firefox 3
-    
-    return SC.platform.input.placeholder && !SC.browser.mozilla;
-    
-  }.property(),
-  
-  /** @private
-=======
->>>>>>> 5c6539e0
     This observer makes sure to hide the hint when a value is entered, or
     show it if it becomes empty.
   */
