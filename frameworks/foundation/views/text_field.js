// ==========================================================================
// Project:   SproutCore - JavaScript Application Framework
// Copyright: ©2006-2011 Strobe Inc. and contributors.
//            Portions ©2008-2011 Apple Inc. All rights reserved.
// License:   Licensed under MIT license (see license.js)
// ==========================================================================

sc_require('views/field') ;
sc_require('system/text_selection') ;
sc_require('mixins/static_layout') ;
sc_require('mixins/editable');

/**
  @class

  A text field is an input element with type "text".  This view adds support
  for hinted values, etc.

  @extends SC.FieldView
  @extends SC.Editable
  @author Charles Jolley
*/
SC.TextFieldView = SC.FieldView.extend(SC.StaticLayout, SC.Editable,
/** @scope SC.TextFieldView.prototype */ {

  classNames: ['sc-text-field-view'],
  isTextField: YES,

  // ..........................................................
  // PROPERTIES
  //

  /**
    When applyImmediately is turned on, every keystroke will set the value
    of the underlying object. Turning it off will only set the value on blur.
    
    @type String
    @default YES
  */
  applyImmediately: YES,

  /*
  * Flag indicating whether the editor should automatically commit if you click
  * outside it.
  *
  * @type {Boolean}
  */
  commitOnBlur: YES,

  /**
    If YES, the field will hide its text from display. The default value is NO.
    
    @property
    @type Boolean
  */
  isPassword: NO,

  /**
    If YES then allow multi-line input.  This will also change the default
    tag type from "input" to "textarea".  Otherwise, pressing return will
    trigger the default insertion handler.
    
    @property
    @type Boolean
  */
  isTextArea: NO,

  /**
    The hint to display while the field is not active.
    
    @property
    @type String
  */
  hint: '',
  
  /**
    The hint to display while the field is not active.
    
    @property
    @type String
  */
  type: 'text',
  
  /**
    This property will set a tabindex="-1" on your view if set to NO. 
    
    This gives us control over the native tabbing behavior. When nextValidKeyView
    reaches the end of the views in the pane views tree, it won't go to a textfield
    that can accept the default tabbing behavior in any other pane. This was a 
    problem when you had an alert on top of a mainPane with textfields. 
    
    Modal panes set this to NO on all textfields that don't belong to itself.
    @property {Boolean}
  */
  
  isBrowserFocusable: YES,
  
  autoCorrect: true,
  autoCapitalize: true,
  

  /*
    Localizes the hint if necessary.
  
    @property
    @type String
  */
  formattedHint: function() {
    var hint = this.get('hint');
    return typeof(hint) === 'string' && this.get('localize') ? SC.String.loc(hint) : hint;
  }.property('hint', 'localize').cacheable(),
  
  /**
    Whether to show the hint while the field has focus. If YES, it will disappear
    as soon as any character is in the field.
    
    @property
    @type Boolean
  */
  hintOnFocus: YES,

  /*
    Whether the hint should be localized or not.
    
    @property
    @type Boolean
  */
  localize: YES,

  /**
    If YES then the text field is currently editing.
    
    @property
    @type Boolean
  */
  isEditing: NO,
  
  /**
    If you set this property to false the tab key won't trigger its default 
    behavior (tabbing to the next field).
    
    @property
    @type Boolean
  */
  defaultTabbingEnabled: YES,
  
  /**
    Enabled context menu for textfields.
    
    @property
    @type Boolean
  */
  isContextMenuEnabled: YES,

  /**
    @deprecated Use #applyImmediately instead.

    If true, every change to the text in the text field updates 'value'.
    If false, 'value' is only updated when commitEditing() is called (this
    is called automatically when the text field loses focus), or whenever
    the return key is pressed while editing the field.
    
    @type Boolean
    @default null
  */
  continuouslyUpdatesValue: null,

  /**
    If no, will not allow transform or validation errors (SC.Error objects)
    to be passed to 'value'.  Upon focus lost, the text field will revert
    to its previous value.
    
    @property
    @type Boolean
  */
  allowsErrorAsValue: YES,

  /**
    An optional view instance, or view class reference, which will be visible
    on the left side of the text field.  Visually the accessory view will look
    to be inside the field but the text editing will not overlap the accessory
    view.

    The view will be rooted to the top-left of the text field.  You should use
    a layout with 'left' and/or 'top' specified if you would like to adjust
    the offset from the top-left.

    One example use would be for a web site's icon, found to the left of the
    URL field, in many popular web browsers.

    Note:  If you set a left accessory view, the left padding of the text
    field (really, the left offset of the padding element) will automatically
    be set to the width of the accessory view, overriding any CSS you may have
    defined on the "padding" element.  If you would like to customize the
    amount of left padding used when the accessory view is visible, make the
    accessory view wider, with empty space on the right.
    
    @property
    @type SC.View
  */
  leftAccessoryView: null,

  /**
    An optional view instance, or view class reference, which will be visible
    on the right side of the text field.  Visually the accessory view will
    look to be inside the field but the text editing will not overlap the
    accessory view.

    The view will be rooted to the top-right of the text field.  You should
    use a layout with 'right' and/or 'top' specified if you would like to
    adjust the offset from the top-right.  If 'left' is specified in the
    layout it will be cleared.

    One example use would be for a button to clear the contents of the text
    field.

    Note:  If you set a right accessory view, the right padding of the text
    field (really, the right offset of the padding element) will automatically
    be set to the width of the accessory view, overriding any CSS you may have
    defined on the "padding" element.  If you would like to customize the
    amount of right padding used when the accessory view is visible, make the
    accessory view wider, with empty space on the left.
    
    @property
    @type SC.View
  */
  rightAccessoryView: null,
  
  /**
    This property will enable disable HTML5 spell checking if available on the 
    browser. As of today Safari 4+, Chrome 3+ and Firefox 3+ support it
    
    @property
    @type Boolean
  */
  spellCheckEnabled: YES,
  
  /**
    Maximum amount of characters this field will allow.
    
    @property
    @type Number
  */
  maxLength: 5096,
  
  /**
    Whether to render a border or not.
    
    @property
    @type Boolean
  */
  shouldRenderBorder: YES,

  //
  // SUPPORT FOR AUTOMATIC RESIZING
  //
  supportsAutoResize: YES,
  autoResizeLayer: function() { return this.$input()[0]; }
  .property('layer').cacheable(),

  autoResizeText: function() { return this.get('value'); }
  .property('value').cacheable(),

  autoResizePadding: SC.propertyFromRenderDelegate('autoResizePadding', 20),

  /** @private
    Whether to show hint or not
  */
  _hintON: YES,
  
  init: function() {
    var val = this.get('value');
    this._hintON = ((!val || val && val.length===0) && !this.get('hintOnFocus')) ? YES : NO;
    
    var continuouslyUpdatesValue = this.get('continouslyUpdatesValue');
    if (continuouslyUpdatesValue !== null && continuouslyUpdatesValue !== undefined) {
      this.set('applyImmediately',  continuouslyUpdatesValue);

      // @if (debug)
      SC.Logger.warn("SC.TextFieldView#continuouslyUpdatesValue is deprecated. Please use #applyImmediately instead.");
      // @endif
    }
    
    return sc_super();
  },

  /** 
    This property indicates if the value in the text field can be changed.
    If set to NO, a readOnly attribute will be added to the DOM Element.
    
    Note if isEnabled is NO this property will have no effect.
  
    @property
    @type Boolean
  */
  isEditable: YES,

  /**
    The current selection of the text field, returned as an SC.TextSelection
    object.

    Note that if the selection changes a new object will be returned -- it is
    not the case that a previously-returned SC.TextSelection object will
    simply have its properties mutated.

    @property {SC.TextSelection}
  */
  selection: function(key, value) {
    var element = this.$input()[0],
        range, start, end;

    // Are we being asked to set the value, or return the current value?
    if (value === undefined) {
      // The client is retrieving the value.
      if (element) {
        start = null;
        end = null;

        if (!element.value) {
          start = end = 0 ;
        }
        else {
          // In IE8, input elements don't have hasOwnProperty() defined.
          try {
            if ('selectionStart' in element) {
              start = element.selectionStart ;
            }
            if ('selectionEnd' in element) {
              end = element.selectionEnd ;
            }
          }
          // In Firefox when you ask the selectionStart or End of a hidden 
          // input, sometimes it throws a weird error.
          // Adding this to just ignore it.
          catch (e){
            return null;
          }

          // Support Internet Explorer.
          if (start === null  ||  end === null ) {
            var selection = document.selection ;
            if (selection) {
              var type = selection.type ;
              if (type  &&  (type === 'None'  ||  type === 'Text')) {
                range = selection.createRange() ;

                if (!this.get('isTextArea')) {
                  // Input tag support.  Figure out the starting position by
                  // moving the range's start position as far left as possible
                  // and seeing how many characters it actually moved over.
                  var length = range.text.length ;
                  start = Math.abs(range.moveStart('character', 0 - (element.value.length + 1))) ;
                  end = start + length ;
                }
                else {
                  // Textarea support.  Unfortunately, this case is a bit more
                  // complicated than the input tag case.  We need to create a
                  // "dummy" range to help in the calculations.
                  var dummyRange = range.duplicate() ;
                  dummyRange.moveToElementText(element) ;
                  dummyRange.setEndPoint('EndToStart', range) ;
                  start = dummyRange.text.length ;
                  end = start + range.text.length ;
                }
              }
            }
          }
        }
        return SC.TextSelection.create({ start:start, end:end }) ;
      }
      else {
        return null;
      }
    }
    else {
      // The client is setting the value.  Make sure the new value is a text
      // selection object.
      if (!value  ||  !value.kindOf  ||  !value.kindOf(SC.TextSelection)) {
        throw "When setting the selection, you must specify an SC.TextSelection instance.";
      }

      if (element) {
        if (element.setSelectionRange) {
          element.setSelectionRange(value.get('start'), value.get('end')) ;
        }
        else {
          // Support Internet Explorer.
          range = element.createTextRange() ;
          start = value.get('start') ;
          range.move('character', start) ;
          range.moveEnd('character', value.get('end') - start) ;
          range.select() ;
        }
      }
      return value;
    }

    // Implementation note:
    // There are certain ways users can add/remove text that we can't identify
    // via our key/mouse down/up handlers (such as the user choosing Paste
    // from a menu).  So that's why we need to update our 'selection' property
    // whenever the field's value changes.
  }.property('fieldValue').cacheable(),

  // ..........................................................
  // INTERNAL SUPPORT
  //

  displayProperties: ['isBrowserFocusable','formattedHint', 'fieldValue', 'isEditing', 'isEditable', 'leftAccessoryView', 'rightAccessoryView', 'isTextArea'],

  createChildViews: function() {
    sc_super();
    this.accessoryViewObserver();
  },

  acceptsFirstResponder: function() {
    return this.get('isEnabled');
  }.property('isEnabled'),

  accessoryViewObserver: function() {
    var classNames,
        viewProperties = ['leftAccessoryView', 'rightAccessoryView'],
        len = viewProperties.length , i, viewProperty, previousView, 
        accessoryView;
        
    for (i=0; i<len; i++) {
      viewProperty = viewProperties[i] ;

      // Is there an accessory view specified?
      previousView = this['_'+viewProperty] ;
      accessoryView = this.get(viewProperty) ;

      // If the view is the same, there's nothing to do.  Otherwise, remove
      // the old one (if any) and add the new one.
      if (! (previousView
             &&  accessoryView
             &&  (previousView === accessoryView) ) ) {

        // If there was a previous previous accessory view, remove it now.
        if (previousView) {
          // Remove the "sc-text-field-accessory-view" class name that we had
          // added earlier.
          classNames = previousView.get('classNames') ;
          classNames = classNames.without('sc-text-field-accessory-view') ;
          previousView.set('classNames', classNames) ;
          this.removeChild(previousView) ;
          previousView = null ;
          this['_'+viewProperty] = null ;
        }

        // If there's a new accessory view to add, do so now.
        if (accessoryView) {
          // If the user passed in a class rather than an instance, create an
          // instance now.
          if (accessoryView.isClass) {
            accessoryView = accessoryView.create({
              layoutView: this
            }) ;
          }

          // Add in the "sc-text-field-accessory-view" class name so that the
          // z-index gets set correctly.
          classNames = accessoryView.get('classNames') ;
          var className = 'sc-text-field-accessory-view' ;
          if (classNames.indexOf(className) < 0) {
            classNames = SC.clone(classNames);
            classNames.push(className) ;
            accessoryView.set('classNames', classNames);
          }

          // Actually add the view to our hierarchy and cache a reference.
          this.appendChild(accessoryView) ;
          this['_'+viewProperty] = accessoryView ;
        }
      }
    }
  }.observes('leftAccessoryView', 'rightAccessoryView'),

  layoutChildViewsIfNeeded: function(isVisible) {
    // For the right accessory view, adjust the positioning such that the view
    // is right-justified, unless 'right' is specified.
    if (!isVisible) isVisible = this.get('isVisibleInWindow') ;
    if (isVisible && this.get('childViewsNeedLayout')) {
      var rightAccessoryView = this.get('rightAccessoryView') ;
      if (rightAccessoryView  &&  rightAccessoryView.get) {
        var layout = rightAccessoryView.get('layout') ;
        if (layout) {
          // Clear out any 'left' value.
          layout.left = null;

          // Unless the user specified a 'right' value, specify a default to
          // right-justify the view.
          if (!layout.right) layout.right = 0 ;

          rightAccessoryView.adjust({ layout: layout }) ;
        }
      }
    }
    sc_super() ;
  },

  render: function(context, firstTime) {
    sc_super() ;
    var v, accessoryViewWidths, leftAdjustment, rightAdjustment;

    // always have at least an empty string
    v = this.get('fieldValue');
    if (SC.none(v)) v = '';
    v = String(v);

    // update layer classes always
    context.setClass('not-empty', v.length > 0);

    // If we have accessory views, we'll want to update the padding on the
    // hint to compensate for the width of the accessory view.  (It'd be nice
    // if we could add in the original padding, too, but there's no efficient
    // way to do that without first rendering the element somewhere on/off-
    // screen, and we don't want to take the performance hit.)
    accessoryViewWidths = this._getAccessoryViewWidths() ;
    leftAdjustment  = accessoryViewWidths['left'] ;
    rightAdjustment = accessoryViewWidths['right'] ;

    if (leftAdjustment)  leftAdjustment  += 'px' ;
    if (rightAdjustment) rightAdjustment += 'px' ;

    this._renderField(context, firstTime, v, leftAdjustment, rightAdjustment);
  },

  /** @private
    If isTextArea is changed (this might happen in inlineeditor constantly)
    force the field render to render like the first time to avoid writing extra
    code. This can be useful also 
  */
  _forceRenderFirstTime: NO,
  
  /** @private */
  _renderFieldLikeFirstTime: function(){
    this.set('_forceRenderFirstTime', YES);
  }.observes('isTextArea'),
  
  /** @private */
  _renderField: function(context, firstTime, value, leftAdjustment, rightAdjustment) {
    // TODO:  The cleanest thing might be to create a sub- rendering context
    //        here, but currently SC.RenderContext will render sibling
    //        contexts as parent/child.

    var hint = this.get('formattedHint'), 
        hintOnFocus = this.get('hintOnFocus'), 
        hintString = '',
        maxLength = this.get('maxLength'),
        isTextArea = this.get('isTextArea'),
        isEnabled = this.get('isEnabled'),
        isEditable = this.get('isEditable'),
        autoCorrect = this.get('autoCorrect'),
        autoCapitalize = this.get('autoCapitalize'),
        isBrowserFocusable = this.get('isBrowserFocusable'),
        spellCheckString='', autocapitalizeString='', autocorrectString='',
        name, adjustmentStyle, type, hintElements, element, paddingElementStyle, 
        fieldClassNames, isOldSafari, activeState, browserFocusable;

    context.setClass('text-area', isTextArea);
    
    //Adding this to differentiate between older and newer versions of safari
    //since the internal default field padding changed 
    isOldSafari= SC.browser.isWebkit && (parseInt(SC.browser.webkit,0)<532);
    context.setClass('oldWebKitFieldPadding', isOldSafari);
    
   
    
    if (firstTime || this._forceRenderFirstTime) {
      this._forceRenderFirstTime = NO;
      activeState = isEnabled ? (isEditable ? '' : 'readonly="readonly"') : 'disabled="disabled"' ;
      name = this.get('layerId');
      
      spellCheckString = this.get('spellCheckEnabled') ? ' spellcheck="true"' : ' spellcheck="false"';

      if(SC.browser.mobileSafari){
        autocorrectString = !autoCorrect ? ' autocorrect="off"' : '';
        autocapitalizeString = !autoCapitalize ? ' autocapitalize="off"' : '';
      }

      if(isBrowserFocusable){
        browserFocusable = 'tabindex="-1"';
      }
        // if hint is on and we don't want it to show on focus, create one
      if(SC.platform.input.placeholder && !hintOnFocus) {
        hintString = ' placeholder="' + hint + '"';
      }

      if(this.get('shouldRenderBorder')) context.push('<div class="border"></div>');

      // Render the padding element, with any necessary positioning
      // adjustments to accommodate accessory views.
      adjustmentStyle = '' ;
      if (leftAdjustment  ||  rightAdjustment) {
        adjustmentStyle = 'style="' ;
        if (leftAdjustment)  adjustmentStyle += 'left: '  + leftAdjustment  + '; ' ;
        if (rightAdjustment) adjustmentStyle += 'right: ' + rightAdjustment + ';' ;
        adjustmentStyle += '"' ;
      }
      context.push('<div class="padding" '+adjustmentStyle+'>');
     
      value = this.get('escapeHTML') ? SC.RenderContext.escapeHTML(value) : value;
      if(this._hintON && !SC.platform.input.placeholder && (!value || (value && value.length===0))) {
        value = hint;
        context.setClass('sc-hint', YES);
      }
      
      if(hintOnFocus) {
        var hintStr = '<div aria-hidden="true" class="hint '+ 
                      (isTextArea ? '':'ellipsis')+'%@">'+ hint + '</div>';
        context.push(hintStr.fmt(value ? ' sc-hidden': ''));
      }
      
      fieldClassNames = "field";
      
      // Render the input/textarea field itself, and close off the padding.
      if (isTextArea) {
        context.push('<textarea aria-label="' + hint + '" aria-multiline="true" class="'+fieldClassNames+'" name="'+ name+ 
                      '" '+ activeState + hintString +
                      spellCheckString + autocorrectString + browserFocusable + 
                      autocapitalizeString + ' maxlength="'+ maxLength+ '">'+ 
                      value+ '</textarea></div>') ;
      }
      else {
        type = this.get('type');
        
        // Internet Explorer won't let us change the type attribute later
        // so we force it to password if needed now, or if the value is not the hint
        if (this.get('isPassword')) { type = 'password'; }
        
        context.push('<input aria-label="' + hint + '" class="'+fieldClassNames+'" type="'+ type+
                      '" name="'+ name + '" '+ activeState + ' value="'+ value + '"' +
                      hintString + spellCheckString+ browserFocusable +
                      ' maxlength="'+ maxLength+ '" '+autocorrectString+' ' +
                      autocapitalizeString+'/></div>') ;
      }
    }
    else {
      var input= this.$input(),
          elem = input[0],
          val = this.get('value');

      if(hintOnFocus) this.$('.hint')[0].innerHTML = hint;
      else if(!hintOnFocus) elem.placeholder = hint;

      if (!val || (val && val.length === 0)) {
        if (this.get('isPassword')) { elem.type = 'password'; }
        
        if (!SC.platform.input.placeholder && this._hintON) {
          if (!this.get('isFirstResponder')) {
          // Internet Explorer doesn't allow you to modify the type afterwards
          // jQuery throws an exception as well, so set attribute directly
<<<<<<< HEAD
          if (this.get('isPassword') && elem.type === "password" && !SC.browser.isIE) { elem.type = 'text'; }

          if (!SC.platform.input.placeholder) {
            context.setClass('sc-hint', YES);
            input.val(hint);
          }
        } else {
=======
          
          context.setClass('sc-hint', YES);
          input.val(hint);
          } else {
>>>>>>> 15e8330f
          // Internet Explorer doesn't allow you to modify the type afterwards
          // jQuery throws an exception as well, so set attribute directly
            context.setClass('sc-hint', NO);
            input.val('');
          }
        }
      }
      
      if(SC.browser.mobileSafari){      
        input.attr('autoCapitalize', !autoCapitalize ? 'off':'true');
        input.attr('autoCorrect', !autoCorrect ? 'off':'true');        
      }      

      if (!hintOnFocus && SC.platform.input.placeholder) input.attr('placeholder', hint);

      if(isBrowserFocusable){
        input.removeAttr('tabindex');
      }else{
        input.attr('tabindex', '-1');
      }
      // Enable/disable the actual input/textarea as appropriate.
      element = input[0];
      if (element) {
        if (!isEnabled) {
          element.disabled = 'true' ;
          element.readOnly = null ;
        } else if(!isEditable) {
          element.disabled = null ;
          element.readOnly = 'true' ;
        } else {
          element.disabled = null ;
          element.readOnly = null ;
        }

        // Adjust the padding element to accommodate any accessory views.
        paddingElementStyle = element.parentNode.style;
        if (leftAdjustment) {
          if (paddingElementStyle.left !== leftAdjustment) {
            paddingElementStyle.left = leftAdjustment ;
          }
        }
        else {
          paddingElementStyle.left = null ;
        }

        if (rightAdjustment) {
          if (paddingElementStyle.right !== rightAdjustment) {
            paddingElementStyle.right = rightAdjustment ;
          }
        }
        else {
          paddingElementStyle.right = null ;
        }
      }
    }
  },

  _getAccessoryViewWidths: function() {
    var widths = {},
        accessoryViewPositions = ['left', 'right'],
        numberOfAccessoryViewPositions = accessoryViewPositions.length, i,
        position, accessoryView, frames, width, layout, offset, frame;
    for (i = 0;  i < numberOfAccessoryViewPositions;  i++) {
      position = accessoryViewPositions[i];
      accessoryView = this.get(position + 'AccessoryView');
      if (accessoryView) {
        // need acessoryView as an instance, not class...
        if (accessoryView.isClass) {
          accessoryView = accessoryView.create({
            layoutView: this
          });
        }
        // sanity check
        if (accessoryView.get) {
          frame = accessoryView.get('frame');
          if (frame) {
            width = frame.width;
            if (width) {
              // Also account for the accessory view's inset.
              layout = accessoryView.get('layout');
              if (layout) {
                offset = layout[position];
                width += offset;
              }
              widths[position] = width;
            }
          }
        }
      }
    }
    return widths;
  },

  // ..........................................................
  // HANDLE NATIVE CONTROL EVENTS
  //

  didCreateLayer: function() {
    sc_super(); 
<<<<<<< HEAD
    this._applyHint();
    this._addEvents();
  },
  
  /** @private
    after the layer is append to the doc, set the field value and observe events
    only for textarea.
  */
  didAppendToDocument: function() {
    if (this.get('isTextArea')) {
      this.setFieldValue(this.get('fieldValue'));
      this._performAddEvents();
    }
  },
  
  _applyHint: function() {
    if(!SC.platform.input.placeholder && this._hintON){
      var currentValue = this.$input().val();
      if(!currentValue || (currentValue && currentValue.length===0)){
        this.$input().val(this.get('formattedHint'));
      }
    }
  },
  
  _addEvents: function() {
    // For some strange reason if we add focus/blur events to textarea
    // immediately they won't work. However if I add them at the end of the
=======
    if(!SC.platform.input.placeholder) this.invokeLast(this._setInitialPlaceHolderIE);
    // For some strange reason if we add focus/blur events to textarea
    // inmediately they won't work. However if I add them at the end of the
>>>>>>> 15e8330f
    // runLoop it works fine.
    if(this.get('isTextArea')) {
      this.invokeLast(this._performAddEvents);
    }
    else {
      this._performAddEvents();
      
      // In Firefox, for input fields only (that is, not textarea elements),
      // if the cursor is at the end of the field, the "down" key will not
      // result in a "keypress" event for the document (only for the input
      // element), although it will be bubbled up in other contexts.  Since
      // SproutCore's event dispatching requires the document to see the
      // event, we'll manually forward the event along.
      if (SC.browser.mozilla) {
        var input = this.$input();
        SC.Event.add(input, 'keypress', this, this._firefox_dispatch_keypress);
      }
    }
  },
  
<<<<<<< HEAD
  /** 
    Adds appropriate events to the input or textarea element. This functions is
    called by didCreateLayer at different moments depending if it is a textarea
    or not.
=======
  /**  @private
    Set initial placeholder for IE
  */
  _setInitialPlaceHolderIE: function() {
    if(!SC.platform.input.placeholder && this._hintON){
      var input = this.$input(),
          currentValue = input.val();
      if(!currentValue || (currentValue && currentValue.length===0)){
        input.val(this.get('formattedHint'));
      }
    }
  },
  
  /**  @private
    Adds all the textarea events. This functions is called by didCreateLayer
    at different moments depending if it is a textarea or not. Appending 
    events to text areas is not reliable unless the element is already added 
    to the DOM.
>>>>>>> 15e8330f
    
    Note that appending events to textarea elements is not reliable unless the
    element is already added to the DOM. (TODO: link source of this info?)
  */
  _performAddEvents: function() {
    var input = this.$input();
    this._addChangeEvent();
    SC.Event.add(input, 'focus', this, this._textField_fieldDidFocus);
    SC.Event.add(input, 'blur',  this, this._textField_fieldDidBlur);
    
    // There are certain ways users can select text that we can't identify via
    // our key/mouse down/up handlers (such as the user choosing Select All
    // from a menu).
    SC.Event.add(input, 'select', this, this._textField_selectionDidChange);
  },

  /**
    Removes all the events attached to the textfield
  */
  
  willDestroyLayer: function() {
    sc_super();
    
    var input = this.$input();
    SC.Event.remove(input, 'focus',  this, this._textField_fieldDidFocus);
    SC.Event.remove(input, 'blur',   this, this._textField_fieldDidBlur);
    SC.Event.remove(input, 'select', this, this._textField_selectionDidChange);
    SC.Event.remove(input, 'keypress',  this, this._firefox_dispatch_keypress);
  },
  
  /** @private
    This function is called by the event when the textfield gets focus
  */
  _textField_fieldDidFocus: function(evt) {
    SC.run(function() {
      this.set('focused',YES);
      this.fieldDidFocus(evt);
      var val = this.get('value');
      if(!SC.platform.input.placeholder && ((!val) || (val && val.length===0) || (val && val == this.hint))) {
        this._hintON = NO;
      }
    }, this);
  },
  
  /** @private
    This function is called by the event when the textfield blurs
  */
  _textField_fieldDidBlur: function(evt) {
    SC.run(function() {
      this.set('focused',NO);
      // passing the original event here instead that was potentially set from
      // loosing the responder on the inline text editor so that we can
      // use it for the delegate to end editing
      this.fieldDidBlur(this._origEvent || evt);

      var val = this.get('value');
<<<<<<< HEAD
      if(!SC.platform.input.placeholder && !this._hintON && ((!val) || (val && val.length===0))) {
=======
      if(!SC.platform.input.placeholder && !this.get('hintOnFocus') && ((!val) || (val && val.length===0))) {
>>>>>>> 15e8330f
        this._hintON = YES;
        this.updateLayer();
      }
    }, this);
  },

  fieldDidFocus: function(evt) {
    this.becomeFirstResponder();
    
    this.beginEditing(evt);
    
    // We have to hide the intercept pane, as it blocks the events. 
    // However, show any that we previously hid, first just in case something wacky happened.
    if (this._didHideInterceptForPane) {
      this._didHideInterceptForPane.showTouchIntercept();
      this._didHideInterceptForPane = null;
    }
    
    // now, hide the intercept on this pane if it has one
    var pane = this.get('pane');
    if (pane && pane.get('hasTouchIntercept')) {
      // hide
      pane.hideTouchIntercept();
      
      // and set our internal one so we can unhide it (even if the pane somehow changes)
      this._didHideInterceptForPane = this.get("pane");
    }
  },
  
  fieldDidBlur: function(evt) {
    this.resignFirstResponder(evt) ;

    if(this.get('commitOnBlur')) this.commitEditing(evt);
    
    // get the pane we hid intercept pane for (if any)
    var touchPane = this._didHideInterceptForPane;
    if (touchPane) {
      touchPane.showTouchIntercept();
      touchPane = null;
    }
  },

  /** @private */
  _field_fieldValueDidChange: function(evt) {
    if(this.get('focused')){
      SC.run(function() {
        this.fieldValueDidChange(NO);        
      }, this);
    }
    this.updateHintOnFocus();
  },

  /** @private 
    Make sure to update visibility of hint if it changes
  */
  updateHintOnFocus: function() {
    // if there is a value in the field, hide the hint
    var hintOnFocus = this.get('hintOnFocus');
    if(!hintOnFocus) return;
    
    if(this.getFieldValue()) {
      this.$('.hint').addClass('sc-hidden');
    }
    else {
      this.$('.hint').removeClass('sc-hidden');
    }
  }.observes('value'),

  /** @private
    Move magic number out so it can be over-written later in inline editor
  */
  _topOffsetForFirefoxCursorFix: 3,
  
  /** @private
    In Firefox, as of 3.6 -- including 3.0 and 3.5 -- for input fields only
    (that is, not textarea elements), if the cursor is at the end of the
    field, the "down" key will not result in a "keypress" event for the
    document (only for the input element), although it will be bubbled up in
    other contexts.  Since SproutCore's event dispatching requires the
    document to see the event, we'll manually forward the event along.
  */
  _firefox_dispatch_keypress: function(evt) {
    var selection = this.get('selection'),
        value     = this.get('value'),
        valueLen  = value ? value.length : 0,
        responder;
    
    if (!selection  ||  ((selection.get('length') === 0  &&  (selection.get('start') === 0)  ||  selection.get('end') === valueLen))) {
      responder = SC.RootResponder.responder;
      if(evt.keyCode===9) return;
      responder.keypress.call(responder, evt);
      evt.stopPropagation();
    }
  },
  
  /** @private */
  _textField_selectionDidChange: function() {
    this.notifyPropertyChange('selection');
  },

  // ..........................................................
  // FIRST RESPONDER SUPPORT
  //
  // When we become first responder, make sure the field gets focus and
  // the hint value is hidden if needed.

  /** @private
    When we become first responder, focus the text field if needed and
    hide the hint text.
  */
  didBecomeKeyResponderFrom: function(keyView) {
    if(this.get('isVisibleInWindow')) {
      var inp = this.$input()[0];
      try{ 
        if(inp) inp.focus(); 
      } 
      catch(e){}
      if(!this._txtFieldMouseDown){
        this.invokeLast(this._selectRootElement) ;
      }
    }
  },
  
  /** @private
    In IE, you can't modify functions on DOM elements so we need to wrap the
    call to select() like this.
  */
  _selectRootElement: function() {
    var inputElem = this.$input()[0];
    // Make sure input element still exists, as a redraw could have remove it
    // already.
    if(inputElem){
      if(!(SC.browser.isSafari && SC.browser.isLion && SC.buildLocale==='ko-kr')){
        inputElem.select() ;
       }
    } 
    else this._textField_selectionDidChange();
  },
  
  /** @private 
    When we lose first responder, blur the text field if needed and show
    the hint text if needed.
  */
  didLoseKeyResponderTo: function(keyView) {
    var el = this.$input()[0];
    if (el) el.blur();
    this.invokeLater("scrollToOriginIfNeeded", 100);
  },
  
  /** @private
    Scrolls to origin if necessary (if the pane's current firstResponder is not a text field).
  */
  scrollToOriginIfNeeded: function() {
    var pane = this.get("pane");
    if (!pane) return;
    
    var first = pane.get("firstResponder");
    if (!first || !first.get("isTextField")) {
      document.body.scrollTop = document.body.scrollLeft = 0;
    }
  },

  /**
    Simply allow keyDown & keyUp to pass through to the default web browser
    implementation.
  */
  keyDown: function(evt) {
    var which = evt.which,
        keyCode = evt.keyCode,
        maxLengthReached = false,
        value, view;

    // Handle return and escape.  this way they can be passed on to the
    // responder chain.
    // If the event is triggered by a return while entering IME input,
    // don't got through this path.
    if ((which === SC.Event.KEY_RETURN && !evt.isIMEInput) && !this.get('isTextArea')) { return NO; }
    if (which === SC.Event.KEY_ESC) { return NO; }

    // handle tab key
    if ((which === SC.Event.KEY_TAB || keyCode === SC.Event.KEY_TAB) && this.get('defaultTabbingEnabled')) {
      view = evt.shiftKey ? this.get('previousValidKeyView') : this.get('nextValidKeyView');
      if (view) view.becomeFirstResponder();
      else evt.allowDefault();
      return YES ; // handled
    }
    
    // maxlength for textareas
    if(!SC.platform.input.maxlength && this.get('isTextArea')){
      var val = this.get('value');

      // This code is nasty. It's thanks gecko .keycode table that has charters like & with the same keycode as up arrow key
      if(val && ((!SC.browser.mozilla && which>47) || 
        (SC.browser.mozilla && ((which>32 && which<43) || which>47) && !(keyCode>36 && keyCode<41))) &&
        (val.length >= this.get('maxLength'))) {
        maxLengthReached = true;
      }
    }
    // validate keyDown...
    // do not validate on touch, as it prevents return.
    if ((this.performValidateKeyDown(evt) || SC.platform.touch) && !maxLengthReached) {
      this._isKeyDown = YES;
      evt.allowDefault();
    } else {
      evt.stop();
    }

    if (this.get('applyImmediately')) {
      // There used to be an invokeLater here instead of setTimeout. What we
      // really need is setTimeout.
      var self = this;
      setTimeout(function() {
        self.fieldValueDidChange();
      }, 10);
    }

    return YES;
  },
  
  keyUp: function(evt) {
    if (SC.browser.mozilla && evt.keyCode === SC.Event.KEY_RETURN) { this.fieldValueDidChange(); }

    // The caret/selection could have moved.  In some browsers, though, the
    // element's values won't be updated until after this event is finished
    // processing.
    this.notifyPropertyChange('selection');
    this._isKeyDown = NO;
    evt.allowDefault();
    return YES;
  },
  
  mouseDown: function(evt) {
    var fieldValue = this.get('fieldValue'); // use 'fieldValue' since we want actual text
    this._txtFieldMouseDown=YES;
    this.becomeFirstResponder();
    if (!this.get('isEnabled')) {
      evt.stop();
      return YES;
    } else {
      return sc_super();
    }
  },

  mouseUp: function(evt) {
    this._txtFieldMouseDown=NO;
    // The caret/selection could have moved.  In some browsers, though, the
    // element's values won't be updated until after this event is finished
    // processing.
    this.notifyPropertyChange('selection');
    
    if (!this.get('isEnabled')) {
      evt.stop();
      return YES;
    } 
    return sc_super();
  },
  
  touchStart: function(evt) {
    return this.mouseDown(evt);
  },

  touchEnd: function(evt) {
    return this.mouseUp(evt);
  },
  
  /**
    Adds mouse wheel support for textareas.
  */
  mouseWheel: function(evt) {
    if(this.get('isTextArea')) {
      evt.allowDefault();
      return YES;
    } else return NO;
  },

  /*
    Allows text selection in IE. We block the IE only event selectStart to 
    block text selection in all other views.
  */
  selectStart: function(evt) {
    return YES;
  },
  
  _inputElementTagName: function() {
    if (this.get('isTextArea')) {
      return 'textarea';
    } else {
      return 'input';
    }
  },
  
  /** @private
    This observer makes sure to hide the hint when a value is entered, or
    show it if it becomes empty.
  */
  _valueObserver: function() {
    var val = this.get('value'), max;
    if (val && val.length>0) {
      this._hintON = NO;

      max = this.get('maxLength');
      if (!SC.platform.input.maxlength && val.length > max) {
        this.set('value', val.substr(0, max));
      }
    } else if(!this.get('hintOnFocus')) {
      this._hintON = YES;
    }
  }.observes('value')
  
});<|MERGE_RESOLUTION|>--- conflicted
+++ resolved
@@ -528,7 +528,7 @@
 
   /** @private
     If isTextArea is changed (this might happen in inlineeditor constantly)
-    force the field render to render like the first time to avoid writing extra
+    force the field render to render like the firsttime to avoid writing extra
     code. This can be useful also 
   */
   _forceRenderFirstTime: NO,
@@ -651,20 +651,10 @@
           if (!this.get('isFirstResponder')) {
           // Internet Explorer doesn't allow you to modify the type afterwards
           // jQuery throws an exception as well, so set attribute directly
-<<<<<<< HEAD
-          if (this.get('isPassword') && elem.type === "password" && !SC.browser.isIE) { elem.type = 'text'; }
-
-          if (!SC.platform.input.placeholder) {
-            context.setClass('sc-hint', YES);
-            input.val(hint);
-          }
-        } else {
-=======
           
           context.setClass('sc-hint', YES);
           input.val(hint);
           } else {
->>>>>>> 15e8330f
           // Internet Explorer doesn't allow you to modify the type afterwards
           // jQuery throws an exception as well, so set attribute directly
             context.setClass('sc-hint', NO);
@@ -764,45 +754,15 @@
 
   didCreateLayer: function() {
     sc_super(); 
-<<<<<<< HEAD
-    this._applyHint();
-    this._addEvents();
-  },
-  
-  /** @private
-    after the layer is append to the doc, set the field value and observe events
-    only for textarea.
-  */
-  didAppendToDocument: function() {
-    if (this.get('isTextArea')) {
-      this.setFieldValue(this.get('fieldValue'));
-      this._performAddEvents();
-    }
-  },
-  
-  _applyHint: function() {
-    if(!SC.platform.input.placeholder && this._hintON){
-      var currentValue = this.$input().val();
-      if(!currentValue || (currentValue && currentValue.length===0)){
-        this.$input().val(this.get('formattedHint'));
-      }
-    }
-  },
-  
-  _addEvents: function() {
-    // For some strange reason if we add focus/blur events to textarea
-    // immediately they won't work. However if I add them at the end of the
-=======
     if(!SC.platform.input.placeholder) this.invokeLast(this._setInitialPlaceHolderIE);
     // For some strange reason if we add focus/blur events to textarea
     // inmediately they won't work. However if I add them at the end of the
->>>>>>> 15e8330f
     // runLoop it works fine.
     if(this.get('isTextArea')) {
-      this.invokeLast(this._performAddEvents);
+      this.invokeLast(this._addTextAreaEvents);
     }
     else {
-      this._performAddEvents();
+      this._addTextAreaEvents();
       
       // In Firefox, for input fields only (that is, not textarea elements),
       // if the cursor is at the end of the field, the "down" key will not
@@ -817,12 +777,6 @@
     }
   },
   
-<<<<<<< HEAD
-  /** 
-    Adds appropriate events to the input or textarea element. This functions is
-    called by didCreateLayer at different moments depending if it is a textarea
-    or not.
-=======
   /**  @private
     Set initial placeholder for IE
   */
@@ -841,14 +795,10 @@
     at different moments depending if it is a textarea or not. Appending 
     events to text areas is not reliable unless the element is already added 
     to the DOM.
->>>>>>> 15e8330f
-    
-    Note that appending events to textarea elements is not reliable unless the
-    element is already added to the DOM. (TODO: link source of this info?)
-  */
-  _performAddEvents: function() {
+    
+  */
+  _addTextAreaEvents: function() {
     var input = this.$input();
-    this._addChangeEvent();
     SC.Event.add(input, 'focus', this, this._textField_fieldDidFocus);
     SC.Event.add(input, 'blur',  this, this._textField_fieldDidBlur);
     
@@ -880,7 +830,7 @@
       this.set('focused',YES);
       this.fieldDidFocus(evt);
       var val = this.get('value');
-      if(!SC.platform.input.placeholder && ((!val) || (val && val.length===0) || (val && val == this.hint))) {
+      if(!SC.platform.input.placeholder && ((!val) || (val && val.length===0))) {
         this._hintON = NO;
       }
     }, this);
@@ -896,15 +846,9 @@
       // loosing the responder on the inline text editor so that we can
       // use it for the delegate to end editing
       this.fieldDidBlur(this._origEvent || evt);
-
       var val = this.get('value');
-<<<<<<< HEAD
-      if(!SC.platform.input.placeholder && !this._hintON && ((!val) || (val && val.length===0))) {
-=======
       if(!SC.platform.input.placeholder && !this.get('hintOnFocus') && ((!val) || (val && val.length===0))) {
->>>>>>> 15e8330f
         this._hintON = YES;
-        this.updateLayer();
       }
     }, this);
   },
@@ -1186,14 +1130,6 @@
     return YES;
   },
   
-  _inputElementTagName: function() {
-    if (this.get('isTextArea')) {
-      return 'textarea';
-    } else {
-      return 'input';
-    }
-  },
-  
   /** @private
     This observer makes sure to hide the hint when a value is entered, or
     show it if it becomes empty.
