--- conflicted
+++ resolved
@@ -369,13 +369,8 @@
     
     if (firstTime || this._forceRenderFirstTime) {
       this._forceRenderFirstTime = NO;
-<<<<<<< HEAD
-      disabled = this.get('isEnabled') ? '' : 'disabled="disabled"' ;
-      name = SC.guidFor(this) ;
-=======
       var disabled = this.get('isEnabled') ? '' : 'disabled="disabled"' ;
       var name = this.get('layerId');
->>>>>>> e687d845
       
       context.push('<span class="border"></span>');
 
