// ==========================================================================
// Project:   SproutCore - JavaScript Application Framework
// Copyright: ©2006-2011 Strobe Inc. and contributors.
//            portions copyright @2009 Apple Inc.
// License:   Licensed under MIT license (see license.js)
// ==========================================================================

/*global module test htmlbody ok equals same stop start */


htmlbody('<style> .sc-static-layout { border: 1px red dotted; } </style>');

(function() {
  var iconURL= "http://www.freeiconsweb.com/Icons/16x16_people_icons/People_046.gif";

  var pane = SC.ControlTestPane.design()

    .add("tabView1", SC.TabView, {
      nowShowing: 'tab2',

      items: [
        { title: "tab1", value: "tab1" , icon: iconURL},
        { title: "tab2", value: "tab2" , icon: iconURL},
        { title: "tab3", value: "tab3" , icon: iconURL}
      ],

      itemTitleKey: 'title',
      itemValueKey: 'value',
      itemIconKey: 'icon',
      layout: { left:12, height: 200, right:12, top:12 }

  })

  .add("tabView2", SC.TabView, {
    nowShowing: 'tab3',

    items: [
      { title: "tab1", value: "tab1" },
      { title: "tab2", value: "tab2" },
      { title: "tab3", value: "tab3" }
    ],

    itemTitleKey: 'title',
    itemValueKey: 'value',
    layout: { left:12, height: 200, right:12, top:12 }

    })
    .add("tabView3", SC.TabView, {

      items: [
        { title: "tab1", value: "tab1" },
        { title: "tab2", value: "tab2" },
        { title: "tab3", value: "tab3" }
      ],

      itemTitleKey: 'title',
      itemValueKey: 'value',
      layout: { left:12, height: 200, right:12, top:12}
    })
    .add("aria-role_tabView", SC.TabView, {

      items: [
        { title: "tab1", value: "tab1" },
        { title: "tab2", value: "tab2" },
        { title: "tab3", value: "tab3" }
      ],

      itemTitleKey: 'title',
      itemValueKey: 'value',
      layout: { left:12, height: 200, right:12, top:12}
    })
    .add("aria-controls_tabView", SC.TabView, {

      items: [
        { title: "tab1", value: "tab1" },
        { title: "tab2", value: "tab2" },
        { title: "tab3", value: "tab3" }
      ],

      itemTitleKey: 'title',
      itemValueKey: 'value',
      layout: { left:12, height: 200, right:12, top:12}
    });

  pane.show(); // add a test to show the test pane

  // ..........................................................
  // TEST VIEWS
  //
  module('SC.TabView ui', pane.standardSetup());

  test("Check that all tabViews are visible", function() {
    ok(pane.view('tabView1').get('isVisibleInWindow'), 'tabView1.isVisibleInWindow should be YES');
    ok(pane.view('tabView2').get('isVisibleInWindow'), 'tabView2.isVisibleInWindow should be YES');
    ok(pane.view('tabView3').get('isVisibleInWindow'), 'tabView3.isVisibleInWindow should be YES');
    ok(pane.view('aria-role_tabView').get('isVisibleInWindow'), 'aria-role_tabView.isVisibleInWindow should be YES');
    ok(pane.view('aria-controls_tabView').get('isVisibleInWindow'), 'aria-controls_tabView.isVisibleInWindow should be YES');
   });
<<<<<<< HEAD
   
=======


>>>>>>> a312e437
   test("Check that the tabView has the right classes set", function() {
     var view = pane.view('tabView1');
     var viewElem = view.$();
     ok(viewElem.hasClass('sc-view'), 'tabView1.hasClass(sc-view) should be YES');
     ok(viewElem.hasClass('sc-tab-view'), 'tabView1.hasClass(sc-tab-view) should be YES');
     ok(view.$('.sc-segmented-view').length, 'tabView1 should contain a segmented view');
     ok(view.$('.sc-container-view').length, 'tabView1 should contain a container view');
   });
<<<<<<< HEAD
  
   test("Check that segmented view and container view of tabview has right roles set: tablist, and tabpanel", function(){
     var viewElem = pane.view('aria-role_tabView').$(),
         views    = pane.view('aria-role_tabView').childViews;
=======

>>>>>>> a312e437

     equals(views[1].$().attr('role'), "tablist", "segmented view of tabView has correct role set");
     equals(views[0].$().attr('role'), "tabpanel", "container view of tabView has correct role set");

   });

   test("Check that segments of tabView have aria-controls attribute set", function() {
     var views          = pane.view('aria-controls_tabView').childViews,
         containerView  = views[0],
         segments       = views[1].get('childViews'),
         segmentViewElem, i, len;

     for(i = 0, len = segments.length; i<len; ++i) {
       segmentViewElem = segments[i].$();
       equals(segmentViewElem.attr('aria-controls'), containerView, "segment " + (i+1) + " of the tabView has aria-controls set");
     }
   });
})();<|MERGE_RESOLUTION|>--- conflicted
+++ resolved
@@ -56,30 +56,6 @@
       itemTitleKey: 'title',
       itemValueKey: 'value',
       layout: { left:12, height: 200, right:12, top:12}
-    })
-    .add("aria-role_tabView", SC.TabView, {
-
-      items: [
-        { title: "tab1", value: "tab1" },
-        { title: "tab2", value: "tab2" },
-        { title: "tab3", value: "tab3" }
-      ],
-
-      itemTitleKey: 'title',
-      itemValueKey: 'value',
-      layout: { left:12, height: 200, right:12, top:12}
-    })
-    .add("aria-controls_tabView", SC.TabView, {
-
-      items: [
-        { title: "tab1", value: "tab1" },
-        { title: "tab2", value: "tab2" },
-        { title: "tab3", value: "tab3" }
-      ],
-
-      itemTitleKey: 'title',
-      itemValueKey: 'value',
-      layout: { left:12, height: 200, right:12, top:12}
     });
 
   pane.show(); // add a test to show the test pane
@@ -93,15 +69,9 @@
     ok(pane.view('tabView1').get('isVisibleInWindow'), 'tabView1.isVisibleInWindow should be YES');
     ok(pane.view('tabView2').get('isVisibleInWindow'), 'tabView2.isVisibleInWindow should be YES');
     ok(pane.view('tabView3').get('isVisibleInWindow'), 'tabView3.isVisibleInWindow should be YES');
-    ok(pane.view('aria-role_tabView').get('isVisibleInWindow'), 'aria-role_tabView.isVisibleInWindow should be YES');
-    ok(pane.view('aria-controls_tabView').get('isVisibleInWindow'), 'aria-controls_tabView.isVisibleInWindow should be YES');
    });
-<<<<<<< HEAD
-   
-=======
 
 
->>>>>>> a312e437
    test("Check that the tabView has the right classes set", function() {
      var view = pane.view('tabView1');
      var viewElem = view.$();
@@ -110,29 +80,6 @@
      ok(view.$('.sc-segmented-view').length, 'tabView1 should contain a segmented view');
      ok(view.$('.sc-container-view').length, 'tabView1 should contain a container view');
    });
-<<<<<<< HEAD
-  
-   test("Check that segmented view and container view of tabview has right roles set: tablist, and tabpanel", function(){
-     var viewElem = pane.view('aria-role_tabView').$(),
-         views    = pane.view('aria-role_tabView').childViews;
-=======
 
->>>>>>> a312e437
 
-     equals(views[1].$().attr('role'), "tablist", "segmented view of tabView has correct role set");
-     equals(views[0].$().attr('role'), "tabpanel", "container view of tabView has correct role set");
-
-   });
-
-   test("Check that segments of tabView have aria-controls attribute set", function() {
-     var views          = pane.view('aria-controls_tabView').childViews,
-         containerView  = views[0],
-         segments       = views[1].get('childViews'),
-         segmentViewElem, i, len;
-
-     for(i = 0, len = segments.length; i<len; ++i) {
-       segmentViewElem = segments[i].$();
-       equals(segmentViewElem.attr('aria-controls'), containerView, "segment " + (i+1) + " of the tabView has aria-controls set");
-     }
-   });
 })();