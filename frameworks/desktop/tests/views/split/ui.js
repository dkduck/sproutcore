// ==========================================================================
// Project:   SproutCore - JavaScript Application Framework
// Copyright: ©2006-2009 Sprout Systems, Inc. and contributors.
//            portions copyright @2009 Apple, Inc.
// License:   Licened under MIT license (see license.js)
// ==========================================================================

/*global module test htmlbody ok equals same stop start */

<<<<<<< HEAD
=======
//module("TODO: Test SC.SplitView UI");


>>>>>>> 04a24c9a
htmlbody('<style> .sc-static-layout { border: 1px red dotted; } </style>');

(function() {
  var pane = SC.ControlTestPane.design()
    .add("horizontal", SC.SplitView, { 
	  layout: { right: 20, bottom: 20, width: 100, height: 23 },
      layoutDirection: SC.LAYOUT_HORIZONTAL,canCollapseViews: NO
    })
  
    .add("vertical", SC.SplitView, { 
      layoutDirection: SC.LAYOUT_VERTICAL,canCollapseViews: NO
    })
  	.add("collapsable", SC.SplitView, { 
      layoutDirection: SC.LAYOUT_HORIZONTAL,canCollapseViews: YES
    });
      
  pane.show(); // add a test to show the test pane

  // ..........................................................
  // TEST VIEWS
  // 
  module('SC.SplitView ui', pane.standardSetup());

  test("Horizontal and Vertical SplitView", function() {
  	var view = pane.view('horizontal');
    ok(!view.$().hasClass('vertical'), 'should not be vertically divided');
    ok(!view.$().hasClass('collapsable'), 'should not be collapsable');
	equals(view.get('layoutDirection'),SC.LAYOUT_HORIZONTAL,"the view is divided horizontally");
<<<<<<< HEAD
	view = pane.view('vertical');
=======
	var view = pane.view('vertical');
>>>>>>> 04a24c9a
    ok(!view.$().hasClass('horizontal'), 'should not be horizontally divided');
	ok(!view.$().hasClass('collapsable'), 'should not be collapsable');
	equals(view.get('layoutDirection'),SC.LAYOUT_VERTICAL,"the view is divided vertically");
  });

  test("can the view collapse", function() {
	var view = pane.view('collapsable');
    ok(!view.$().hasClass('vertical'), 'should not be have vertical class');
	equals(view.get('layoutDirection'),SC.LAYOUT_HORIZONTAL);
	equals(view.get('canCollapseViews'),YES,"the view should be collapsable");
  });		
 })();

<|MERGE_RESOLUTION|>--- conflicted
+++ resolved
@@ -7,12 +7,6 @@
 
 /*global module test htmlbody ok equals same stop start */
 
-<<<<<<< HEAD
-=======
-//module("TODO: Test SC.SplitView UI");
-
-
->>>>>>> 04a24c9a
 htmlbody('<style> .sc-static-layout { border: 1px red dotted; } </style>');
 
 (function() {
@@ -40,12 +34,8 @@
   	var view = pane.view('horizontal');
     ok(!view.$().hasClass('vertical'), 'should not be vertically divided');
     ok(!view.$().hasClass('collapsable'), 'should not be collapsable');
-	equals(view.get('layoutDirection'),SC.LAYOUT_HORIZONTAL,"the view is divided horizontally");
-<<<<<<< HEAD
-	view = pane.view('vertical');
-=======
-	var view = pane.view('vertical');
->>>>>>> 04a24c9a
+    equals(view.get('layoutDirection'),SC.LAYOUT_HORIZONTAL,"the view is divided horizontally");
+    view = pane.view('vertical');
     ok(!view.$().hasClass('horizontal'), 'should not be horizontally divided');
 	ok(!view.$().hasClass('collapsable'), 'should not be collapsable');
 	equals(view.get('layoutDirection'),SC.LAYOUT_VERTICAL,"the view is divided vertically");
