--- conflicted
+++ resolved
@@ -507,7 +507,6 @@
     var wsize = SC.RootResponder.responder.computeWindowSize(),
         wret = { x: 0, y: 0, width: wsize.width, height: wsize.height } ;
 
-<<<<<<< HEAD
     // if window size is smaller than the minimum size of app, use minimum size.
     var mainPane = SC.RootResponder.responder.mainPane;
     if (mainPane) {
@@ -521,8 +520,6 @@
       }
     }
         
-=======
->>>>>>> c7b7a82c
     picker.x = preferredPosition.x ; picker.y = preferredPosition.y ;
 
     if(this.preferType) {
@@ -875,8 +872,6 @@
     this._removeScrollObservers();
     return sc_super();
   },
-<<<<<<< HEAD
-  
   
   /** Figure out what is the anchor element */
   anchorElement: function(key, value) {
@@ -904,9 +899,7 @@
   }.property('layer').cacheable(),
   
   
-=======
-
->>>>>>> c7b7a82c
+
   /** @private
     Internal method to hide the overflow on the body to make sure we don't
     show scrollbars when the picker has shadows, as it's really anoying.
