--- conflicted
+++ resolved
@@ -200,10 +200,6 @@
         tabHeight   = this.get('tabHeight'),
         controlSize = this.get('controlSize');
 
-<<<<<<< HEAD
-   
-    
-=======
     if (tabLocation === SC.TOP_LOCATION) {
       layout = { top: tabHeight/2+1, left: 0, right: 0, bottom: 0, border: 1 };
     } else if (tabLocation === SC.TOP_TOOLBAR_LOCATION) {
@@ -221,7 +217,6 @@
     view = this.containerView = this.createChildView(containerView) ;
     childViews.push(view);
 
->>>>>>> 403a543d
     //  The segmentedView managed by this tab view.  Note that this TabView uses
     //  a custom segmented view.  You can access this view but you cannot change
     // it.
@@ -257,28 +252,7 @@
 
     view = this.segmentedView = this.createChildView(this.segmentedView) ;
     childViews.push(view);
-<<<<<<< HEAD
-    
-     if (tabLocation === SC.TOP_LOCATION) {
-        layout = { top: tabHeight/2+1, left: 0, right: 0, bottom: 0, border: 1 };
-      } else if (tabLocation === SC.TOP_TOOLBAR_LOCATION) {
-        layout = { top: tabHeight+1, left: 0, right: 0, bottom: 0, border: 1 };
-      } else {
-        layout = { top: 0, left: 0, right: 0, bottom: (tabHeight/2) - 1, border: 1 };
-      }
-
-      containerView = this.containerView.extend({
-        layout: layout,
-        //adding the role
-        ariaRole: 'tabpanel'
-      });
-
-      view = this.containerView = this.createChildView(containerView) ;
-      childViews.push(view);
-    
-=======
-
->>>>>>> 403a543d
+
     this.set('childViews', childViews);
     return this;
   },
