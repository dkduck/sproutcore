--- conflicted
+++ resolved
@@ -186,7 +186,6 @@
     }
   };
 
-<<<<<<< HEAD
 
   // 
   // SUPPORT FOR CSS STYLES
@@ -275,8 +274,6 @@
   // 
   // SUPPORT FOR CLASS NAMES
   //
-=======
->>>>>>> b975fb2a
   Buffer.prototype._hashFromClassNames = function(classNames) {
     // split if needed
     if (typeof classNames === "string") classNames = classNames.split(" ");
@@ -292,7 +289,6 @@
   Buffer.prototype.setClass = function(value, on) {
     var context = this.bufferedCommand("flushClassNames");
 
-<<<<<<< HEAD
     // if there is no value, that means we are trying to actually _get_ the class names.
     if (value === undefined) {
       if (!context.classNames) context.classNames = this._hashFromClassNames(this._el.className);
@@ -302,8 +298,6 @@
       return v;
     }
 
-=======
->>>>>>> b975fb2a
     // if on is defined
     if (on !== undefined) {
       if (!context.classNames) context.classNames = this._hashFromClassNames(this._el.className);
@@ -330,15 +324,12 @@
     }
   };
 
-<<<<<<< HEAD
   Buffer.prototype.hasClass = function(className) {
     var context = this.bufferedCommand("flushClassNames");
     if (!context.classNames) context.classNames = this._hashFromClassNames(this._el.className);
     return !!context.classNames[className];
   };
   
-=======
->>>>>>> b975fb2a
   Buffer.prototype.addClass = function(value) {
     if (!value) return;
     
@@ -356,13 +347,8 @@
     if (!context.classNames) context.classNames = this._hashFromClassNames(this._el.className);
     context.classNames[value] = false;
   };
-<<<<<<< HEAD
-  
+
   Buffer.prototype.resetClassNames = function(value) {
-=======
-
-  Buffer.prototype.clearClassNames = function(value) {
->>>>>>> b975fb2a
     var context = this.bufferedCommand("flushClassNames");
     context.classNames = {};
   };
