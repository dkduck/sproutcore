--- conflicted
+++ resolved
@@ -854,7 +854,6 @@
       }
     }
     
-<<<<<<< HEAD
     for(idx=0,len=storeKeys.length;idx<len;idx++) {
       rec = store.materializeRecord(storeKeys[idx]);
       status = rec.get('status');
@@ -862,11 +861,6 @@
       if(rec && !(status & K.EMPTY) && !(status & K.DESTROYED) && query.contains(rec)) {
         ret.push(storeKeys[idx]);
       }
-=======
-    for(idx=0, len=storeKeys.length; idx<len;idx++) {
-      rec = store.materializeRecord(storeKeys[idx]);
-      if(rec && query.contains(rec)) ret.push(storeKeys[idx]);
->>>>>>> d4582a79
     }
     
     SC.Query.orderStoreKeys(ret, query, store);
