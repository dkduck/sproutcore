// ==========================================================================
// Project:   SproutCore - JavaScript Application Framework
// Copyright: ©2006-2011 Strobe Inc. and contributors.
//            Portions ©2008-2011 Apple Inc. All rights reserved.
// License:   Licensed under MIT license (see license.js)
// ==========================================================================

sc_require('models/record');

/**
  @class

  A `RecordArray` wraps an array of `storeKeys` and, optionally, a `Query`
  object. When you access the items of a `RecordArray`, it will automatically
  convert the `storeKeys` into actual `SC.Record` objects that the rest of
  your application can work with.

  Normally you do not create `RecordArray`s yourself.  Instead, a
  `RecordArray` is returned when you call `SC.Store.findAll()`, already
  properly configured. You can usually just work with the `RecordArray`
  instance just like any other array.

  The information below about `RecordArray` internals is only intended for
  those who need to override this class for some reason to do something
  special.

  Internal Notes
  ---

  Normally the `RecordArray` behavior is very simple.  Any array-like
  operations will be translated into similar calls onto the underlying array
  of `storeKeys`.  The underlying array can be a real array or it may be a
  `SparseArray`, which is how you implement incremental loading.

  If the `RecordArray` is created with an `SC.Query` object as well (and it
  almost always will have a `Query` object), then the `RecordArray` will also
  consult the query for various delegate operations such as determining if
  the record array should update automatically whenever records in the store
  changes. It will also ask the `Query` to refresh the `storeKeys` whenever
  records change in the store.

  If the `SC.Query` object has complex matching rules, it might be
  computationally heavy to match a large dataset to a query. To avoid the
  browser from ever showing a slow script timer in this scenario, the query
  matching is by default paced at 100ms. If query matching takes longer than
  100ms, it will chunk the work with setTimeout to avoid too much computation
  to happen in one runloop.


  @extends SC.Object
  @extends SC.Enumerable
  @extends SC.Array
  @since SproutCore 1.0
*/

SC.RecordArray = SC.Object.extend(SC.Enumerable, SC.Array,
  /** @scope SC.RecordArray.prototype */ {

  /**
    The store that owns this record array.  All record arrays must have a
    store to function properly.

    NOTE: You **MUST** set this property on the `RecordArray` when creating
    it or else it will fail.

    @type SC.Store
  */
  store: null,

  /**
    The `Query` object this record array is based upon.  All record arrays
    **MUST** have an associated query in order to function correctly.  You
    cannot change this property once it has been set.

    NOTE: You **MUST** set this property on the `RecordArray` when creating
    it or else it will fail.

    @type SC.Query
  */
  query: null,

  /**
    The array of `storeKeys` as retrieved from the owner store.

    @type SC.Array
  */
  storeKeys: null,

  /**
    The current status for the record array.  Read from the underlying
    store.

    @type Number
  */
  status: SC.Record.EMPTY,

  /**
    The current editable state based on the query. If this record array is not
    backed by an SC.Query, it is assumed to be editable.

    @property
    @type Boolean
  */
  isEditable: function() {
    var query = this.get('query');
    return query ? query.get('isEditable') : YES;
  }.property('query').cacheable(),

  // ..........................................................
  // ARRAY PRIMITIVES
  //

  /** @private
    Returned length is a pass-through to the `storeKeys` array.
		@property
  */
  length: function() {
    this.flush(); // cleanup pending changes
    var storeKeys = this.get('storeKeys');
    return storeKeys ? storeKeys.get('length') : 0;
  }.property('storeKeys').cacheable(),

  /** @private
    A cache of materialized records. The first time an instance of SC.Record is
    created for a store key at a given index, it will be saved to this array.

    Whenever the `storeKeys` property is reset, this cache is also reset.

    @type Array
  */
  _scra_records: null,

  /** @private
    Looks up the store key in the `storeKeys array and materializes a
    records.

    @param {Number} idx index of the object
    @return {SC.Record} materialized record
  */
  objectAt: function(idx) {

    this.flush(); // cleanup pending if needed

    var recs      = this._scra_records,
        storeKeys = this.get('storeKeys'),
        store     = this.get('store'),
        storeKey, ret ;

    if (!storeKeys || !store) return undefined; // nothing to do
    if (recs && (ret=recs[idx])) return ret ; // cached

    // not in cache, materialize
    if (!recs) this._scra_records = recs = [] ; // create cache
    storeKey = storeKeys.objectAt(idx);

    if (storeKey) {
      // if record is not loaded already, then ask the data source to
      // retrieve it
      if (store.peekStatus(storeKey) === SC.Record.EMPTY) {
        store.retrieveRecord(null, null, storeKey);
      }
      recs[idx] = ret = store.materializeRecord(storeKey);
    }
    return ret ;
  },

  /** @private - optimized forEach loop. */
  forEach: function(callback, target) {
    this.flush();

    var recs      = this._scra_records,
        storeKeys = this.get('storeKeys'),
        store     = this.get('store'),
        len       = storeKeys ? storeKeys.get('length') : 0,
        idx, storeKey, rec;

    if (!storeKeys || !store) return this; // nothing to do
    if (!recs) recs = this._scra_records = [] ;
    if (!target) target = this;

    for(idx=0;idx<len;idx++) {
      rec = recs[idx];
      if (!rec) {
        rec = recs[idx] = store.materializeRecord(storeKeys.objectAt(idx));
      }
      callback.call(target, rec, idx, this);
    }

    return this;
  },

  /** @private
    Replaces a range of records starting at a given index with the replacement
    records provided. The objects to be inserted must be instances of SC.Record
    and must have a store key assigned to them.

    Note that most SC.RecordArrays are *not* editable via `replace()`, since they
    are generated by a rule-based SC.Query. You can check the `isEditable` property
    before attempting to modify a record array.

    @param {Number} idx start index
    @param {Number} amt count of records to remove
    @param {SC.RecordArray} recs the records that should replace the removed records

    @returns {SC.RecordArray} receiver, after mutation has occurred
  */
  replace: function(idx, amt, recs) {

    this.flush(); // cleanup pending if needed

    var storeKeys = this.get('storeKeys'),
        len       = recs ? (recs.get ? recs.get('length') : recs.length) : 0,
        i, keys;

    if (!storeKeys) throw "Unable to edit an SC.RecordArray that does not have its storeKeys property set.";

    if (!this.get('isEditable')) throw SC.RecordArray.NOT_EDITABLE;

    // map to store keys
    keys = [] ;
    for(i=0;i<len;i++) keys[i] = recs.objectAt(i).get('storeKey');

    // pass along - if allowed, this should trigger the content observer
    storeKeys.replace(idx, amt, keys);
    return this;
  },

  /**
    Returns YES if the passed can be found in the record array.  This is
    provided for compatibility with SC.Set.

    @param {SC.Record} record
    @returns {Boolean}
  */
  contains: function(record) {
    return this.indexOf(record)>=0;
  },

  /** @private
    Returns the first index where the specified record is found.

    @param {SC.Record} record
    @param {Number} startAt optional starting index
    @returns {Number} index
  */
  indexOf: function(record, startAt) {
    if (!SC.kindOf(record, SC.Record)) {
      SC.Logger.warn("Using indexOf on %@ with an object that is not an SC.Record".fmt(record));
      return -1; // only takes records
    }

    this.flush();

    var storeKey  = record.get('storeKey'),
        storeKeys = this.get('storeKeys');

    return storeKeys ? storeKeys.indexOf(storeKey, startAt) : -1;
  },

  /** @private
    Returns the last index where the specified record is found.

    @param {SC.Record} record
    @param {Number} startAt optional starting index
    @returns {Number} index
  */
  lastIndexOf: function(record, startAt) {
    if (!SC.kindOf(record, SC.Record)) {
      SC.Logger.warn("Using lastIndexOf on %@ with an object that is not an SC.Record".fmt(record));
      return -1; // only takes records
    }

    this.flush();

    var storeKey  = record.get('storeKey'),
        storeKeys = this.get('storeKeys');
    return storeKeys ? storeKeys.lastIndexOf(storeKey, startAt) : -1;
  },

  /**
    Adds the specified record to the record array if it is not already part
    of the array.  Provided for compatibility with `SC.Set`.

    @param {SC.Record} record
    @returns {SC.RecordArray} receiver
  */
  add: function(record) {
    if (!SC.kindOf(record, SC.Record)) return this ;
    if (this.indexOf(record)<0) this.pushObject(record);
    return this ;
  },

  /**
    Removes the specified record from the array if it is not already a part
    of the array.  Provided for compatibility with `SC.Set`.

    @param {SC.Record} record
    @returns {SC.RecordArray} receiver
  */
  remove: function(record) {
    if (!SC.kindOf(record, SC.Record)) return this ;
    this.removeObject(record);
    return this ;
  },

  // ..........................................................
  // HELPER METHODS
  //

  /**
    Extends the standard SC.Enumerable implementation to return results based
    on a Query if you pass it in.

    @param {SC.Query} query a SC.Query object
		@param {Object} target the target object to use

    @returns {SC.RecordArray}
  */
  find: function(original, query, target) {
    if (query && query.isQuery) {
      return this.get('store').find(query.queryWithScope(this));
    } else return original.apply(this, SC.$A(arguments).slice(1));
  }.enhance(),

  /**
    Call whenever you want to refresh the results of this query.  This will
    notify the data source, asking it to refresh the contents.

    @returns {SC.RecordArray} receiver
  */
  refresh: function() {
    this.get('store').refreshQuery(this.get('query'));
    return this;
  },

  /**
    Will recompute the results based on the `SC.Query` attached to the record
    array. Useful if your query is based on computed properties that might
    have changed. Use `refresh()` instead of you want to trigger a fetch on
    your data source since this will purely look at records already loaded
    into the store.

    @returns {SC.RecordArray} receiver
  */
  reload: function() {
    this.flush(YES);
    return this;
  },

  /**
    Destroys the record array.  Releases any `storeKeys`, and deregisters with
    the owner store.

    @returns {SC.RecordArray} receiver
  */
  destroy: function() {
    if (!this.get('isDestroyed')) {
      this.get('store').recordArrayWillDestroy(this);
    }

    sc_super();
  },

  // ..........................................................
  // STORE CALLBACKS
  //

  // **NOTE**: `storeWillFetchQuery()`, `storeDidFetchQuery()`,
  // `storeDidCancelQuery()`, and `storeDidErrorQuery()` are tested implicitly
  // through the related methods in `SC.Store`.  We're doing it this way
  // because eventually this particular implementation is likely to change;
  // moving some or all of this code directly into the store. -CAJ

  /** @private
    Called whenever the store initiates a refresh of the query.  Sets the
    status of the record array to the appropriate status.

    @param {SC.Query} query
    @returns {SC.RecordArray} receiver
  */
  storeWillFetchQuery: function(query) {
    var status = this.get('status'),
        K      = SC.Record;
    if ((status === K.EMPTY) || (status === K.ERROR)) status = K.BUSY_LOADING;
    if (status & K.READY) status = K.BUSY_REFRESH;
    this.setIfChanged('status', status);
    return this ;
  },

  /** @private
    Called whenever the store has finished fetching a query.

    @param {SC.Query} query
    @returns {SC.RecordArray} receiver
  */
  storeDidFetchQuery: function(query) {
    this.setIfChanged('status', SC.Record.READY_CLEAN);
    return this ;
  },

  /** @private
    Called whenever the store has cancelled a refresh.  Sets the
    status of the record array to the appropriate status.

    @param {SC.Query} query
    @returns {SC.RecordArray} receiver
  */
  storeDidCancelQuery: function(query) {
    var status = this.get('status'),
        K      = SC.Record;
    if (status === K.BUSY_LOADING) status = K.EMPTY;
    else if (status === K.BUSY_REFRESH) status = K.READY_CLEAN;
    this.setIfChanged('status', status);
    return this ;
  },

  /** @private
    Called whenever the store encounters an error while fetching.  Sets the
    status of the record array to the appropriate status.

    @param {SC.Query} query
    @returns {SC.RecordArray} receiver
  */
  storeDidErrorQuery: function(query) {
    this.setIfChanged('status', SC.Record.ERROR);
    return this ;
  },

  /** @private
    Called by the store whenever it changes the state of certain store keys. If
    the receiver cares about these changes, it will mark itself as dirty and add
    the changed store keys to the _scq_changedStoreKeys index set.

    The next time you try to access the record array, it will call `flush()` and
    add the changed keys to the underlying `storeKeys` array if the new records
    match the conditions of the record array's query.

    @param {SC.Array} storeKeys the effected store keys
    @param {SC.Set} recordTypes the record types for the storeKeys.
    @returns {SC.RecordArray} receiver
  */
  storeDidChangeStoreKeys: function(storeKeys, recordTypes) {
    var query =  this.get('query');
    // fast path exits
    if (query.get('location') !== SC.Query.LOCAL) return this;
    if (!query.containsRecordTypes(recordTypes)) return this;

    // ok - we're interested.  mark as dirty and save storeKeys.
    var changed = this._scq_changedStoreKeys;
    if (!changed) changed = this._scq_changedStoreKeys = SC.IndexSet.create();
    changed.addEach(storeKeys);

    this.set('needsFlush', YES);
    if (this.get('storeKeys')) {
      this.flush();
    }

    return this;
  },

  /**
    Applies the query to any pending changed store keys, updating the record
    array contents as necessary.  This method is called automatically anytime
    you access the RecordArray to make sure it is up to date, but you can
    call it yourself as well if you need to force the record array to fully
    update immediately.

    Currently this method only has an effect if the query location is
    `SC.Query.LOCAL`.  You can call this method on any `RecordArray` however,
    without an error.

    @param {Boolean} _flush to force it - use reload() to trigger it
    @returns {SC.RecordArray} receiver
  */
  flush: function(_flush) {
    // Are we already inside a flush?  If so, then don't do it again, to avoid
    // never-ending recursive flush calls.  Instead, we'll simply mark
    // ourselves as needing a flush again when we're done.
    if (this._insideFlush) {
      this.set('needsFlush', YES);
      return this;
    }

    if (!this.get('needsFlush') && !_flush) return this; // nothing to do
    this.set('needsFlush', NO); // avoid running again.

    // fast exit
    var query = this.get('query'),
        store = this.get('store');
    if (!store || !query || query.get('location') !== SC.Query.LOCAL) {
      return this;
    }

    this._insideFlush = YES;

    // OK, actually generate some results
    var storeKeys = this.get('storeKeys'),
        changed   = this._scq_changedStoreKeys,
        didChange = NO,
        K         = SC.Record,
        storeKeysToPace = [],
        startDate = new Date(),
        rec, status, recordType, sourceKeys, scope, included;

    // if we have storeKeys already, just look at the changed keys
    var oldStoreKeys = storeKeys;
    if (storeKeys && !_flush) {

      if (changed) {
        changed.forEach(function(storeKey) {
          if(storeKeysToPace.length>0 || new Date()-startDate>SC.RecordArray.QUERY_MATCHING_THRESHOLD) {
            storeKeysToPace.push(storeKey);
            return;
          }
          // get record - do not include EMPTY or DESTROYED records
          status = store.peekStatus(storeKey);
          if (!(status & K.EMPTY) && !((status & K.DESTROYED) || (status === K.BUSY_DESTROYING))) {
            rec = store.materializeRecord(storeKey);
            included = !!(rec && query.contains(rec));
          } else included = NO ;

          // if storeKey should be in set but isn't -- add it.
          if (included) {
            if (storeKeys.indexOf(storeKey)<0) {
              if (!didChange) storeKeys = storeKeys.copy();
              storeKeys.pushObject(storeKey);
            }
          // if storeKey should NOT be in set but IS -- remove it
          } else {
            if (storeKeys.indexOf(storeKey)>=0) {
              if (!didChange) storeKeys = storeKeys.copy();
              storeKeys.removeObject(storeKey);
            } // if (storeKeys.indexOf)
          } // if (included)

        }, this);
        // make sure resort happens
        didChange = YES ;

      } // if (changed)

      //console.log(this.toString() + ' partial flush took ' + (new Date()-startDate) + ' ms');

    // if no storeKeys, then we have to go through all of the storeKeys
    // and decide if they belong or not.  ick.
    } else {

      // collect the base set of keys.  if query has a parent scope, use that
      if (scope = query.get('scope')) {
        sourceKeys = scope.flush().get('storeKeys');
      // otherwise, lookup all storeKeys for the named recordType...
      } else if (recordType = query.get('expandedRecordTypes')) {
        sourceKeys = SC.IndexSet.create();
<<<<<<< HEAD
        sourceKeys.addEach(store.storeKeysFor(recordType));
=======
        recordType.forEach(function(cur) {
          sourceKeys.addEach(store.storeKeysFor(cur));
        });
>>>>>>> 15e8330f
      }

      // loop through storeKeys to determine if it belongs in this query or
      // not.
      storeKeys = [];
      sourceKeys.forEach(function(storeKey) {
        if(storeKeysToPace.length>0 || new Date()-startDate>SC.RecordArray.QUERY_MATCHING_THRESHOLD) {
          storeKeysToPace.push(storeKey);
          return;
        }

        status = store.peekStatus(storeKey);
        if (!(status & K.EMPTY) && !((status & K.DESTROYED) || (status === K.BUSY_DESTROYING))) {
          rec = store.materializeRecord(storeKey);
          if (rec && query.contains(rec)) storeKeys.push(storeKey);
        }
      });

      //console.log(this.toString() + ' full flush took ' + (new Date()-startDate) + ' ms');

      didChange = YES ;
    }

    // if we reach our threshold of pacing we need to schedule the rest of the
    // storeKeys to also be updated
    if(storeKeysToPace.length>0) {
      var self = this;
      // use setTimeout here to guarantee that we hit the next runloop,
      // and not the same runloop which the invoke* methods do not guarantee
      window.setTimeout(function() {
        SC.run(function() {
          if(!self || self.get('isDestroyed')) return;
          self.set('needsFlush', YES);
          self._scq_changedStoreKeys = SC.IndexSet.create().addEach(storeKeysToPace);
          self.flush();
        });
      }, 1);
    }

    // clear set of changed store keys
    if (changed) changed.clear();

    // only resort and update if we did change
    if (didChange) {

      // storeKeys must be a new instance because orderStoreKeys() works on it
      if (storeKeys && (storeKeys===oldStoreKeys)) {
        storeKeys = storeKeys.copy();
      }

      storeKeys = SC.Query.orderStoreKeys(storeKeys, query, store);
      if (SC.compare(oldStoreKeys, storeKeys) !== 0){
        this.set('storeKeys', SC.clone(storeKeys)); // replace content
      }
    }

    this._insideFlush = NO;
    return this;
  },

  /**
    Set to `YES` when the query is dirty and needs to update its storeKeys
    before returning any results.  `RecordArray`s always start dirty and become
    clean the first time you try to access their contents.

    @type Boolean
  */
  needsFlush: YES,

  // ..........................................................
  // EMULATE SC.ERROR API
  //

  /**
    Returns `YES` whenever the status is `SC.Record.ERROR`.  This will allow
    you to put the UI into an error state.

		@property
    @type Boolean
  */
  isError: function() {
    return !!(this.get('status') & SC.Record.ERROR);
  }.property('status').cacheable(),

  /**
    Returns the receiver if the record array is in an error state.  Returns
    `null` otherwise.

		@property
    @type SC.Record
  */
  errorValue: function() {
    return this.get('isError') ? SC.val(this.get('errorObject')) : null ;
  }.property('isError').cacheable(),

  /**
    Returns the current error object only if the record array is in an error
    state. If no explicit error object has been set, returns
    `SC.Record.GENERIC_ERROR.`

		@property
    @type SC.Error
  */
  errorObject: function() {
    if (this.get('isError')) {
      var store = this.get('store');
      return store.readQueryError(this.get('query')) || SC.Record.GENERIC_ERROR;
    } else return null ;
  }.property('isError').cacheable(),

  // ..........................................................
  // INTERNAL SUPPORT
  //

  propertyWillChange: function(key) {
    if (key === 'storeKeys') {
      var storeKeys = this.get('storeKeys');
      var len = storeKeys ? storeKeys.get('length') : 0;

      this.arrayContentWillChange(0, len, 0);
    }

    return sc_super();
  },

  /** @private
    Invoked whenever the `storeKeys` array changes.  Observes changes.
  */
  _storeKeysDidChange: function() {
    var storeKeys = this.get('storeKeys');

    var prev = this._prevStoreKeys, oldLen, newLen,
        f    = this._storeKeysContentDidChange,
        fs   = this._storeKeysStateDidChange;

    if (storeKeys === prev) { return; } // nothing to do

    if (prev) {
      prev.removeArrayObservers({
        target: this,
        willChange: this.arrayContentWillChange,
        didChange: this._storeKeysContentDidChange
      });

      oldLen = prev.get('length');
    } else {
      oldLen = 0;
    }

    this._prevStoreKeys = storeKeys;
    if (storeKeys) {
      storeKeys.addArrayObservers({
        target: this,
        willChange: this.arrayContentWillChange,
        didChange: this._storeKeysContentDidChange
      });

      newLen = storeKeys.get('length');
    } else {
      newLen = 0;
    }

    this._storeKeysContentDidChange(0, oldLen, newLen);

  }.observes('storeKeys'),

  /** @private
    If anyone adds an array observer on to the record array, make sure
    we flush so that the observers don't fire the first time length is
    calculated.
  */
  addArrayObservers: function() {
    this.flush();
    return SC.Array.addArrayObservers.apply(this, arguments);
  },

  /** @private
    Invoked whenever the content of the `storeKeys` array changes.  This will
    dump any cached record lookup and then notify that the enumerable content
    has changed.
  */
  _storeKeysContentDidChange: function(start, removedCount, addedCount) {
    if (this._scra_records) this._scra_records.length=0 ; // clear cache

    this.arrayContentDidChange(start, removedCount, addedCount);
  },

  /** @private */
  init: function() {
    sc_super();
    this._storeKeysDidChange();
  }

});

SC.RecordArray.mixin(/** @scope SC.RecordArray.prototype */{

  /**
    Standard error throw when you try to modify a record that is not editable

    @type SC.Error
  */
  NOT_EDITABLE: SC.Error.desc("SC.RecordArray is not editable"),

  /**
    Number of milliseconds to allow a query matching to run for. If this number
    is exceeded, the query matching will be paced so as to not lock up the
    browser (by essentially splitting the work with a setTimeout)

    @type Number
  */
  QUERY_MATCHING_THRESHOLD: 100
});<|MERGE_RESOLUTION|>--- conflicted
+++ resolved
@@ -551,13 +551,9 @@
       // otherwise, lookup all storeKeys for the named recordType...
       } else if (recordType = query.get('expandedRecordTypes')) {
         sourceKeys = SC.IndexSet.create();
-<<<<<<< HEAD
-        sourceKeys.addEach(store.storeKeysFor(recordType));
-=======
         recordType.forEach(function(cur) {
           sourceKeys.addEach(store.storeKeysFor(cur));
         });
->>>>>>> 15e8330f
       }
 
       // loop through storeKeys to determine if it belongs in this query or
