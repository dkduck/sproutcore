--- conflicted
+++ resolved
@@ -6,11 +6,7 @@
 // ==========================================================================
 
 /**
-<<<<<<< HEAD
-  @class
-=======
   @namespace
->>>>>>> 24f320a2
   Child views of SplitViews should use this mixin to get their positioning
   logic and default settings.
   
