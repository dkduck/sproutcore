--- conflicted
+++ resolved
@@ -248,7 +248,6 @@
 
 });
 
-<<<<<<< HEAD
 test("should allow changes to content object before layer is created", function() {
   var view = SC.TemplateCollectionView.create({
     content: null
@@ -273,7 +272,7 @@
   view.set('content', null);
   equals(view.$('li').length, 0, "should not create any li elements");
 });
-=======
+
 test("collection view within a collection view with default content should render content once", function() {
   TemplateTests.InnerCollectionView = SC.TemplateCollectionView.extend();
 
@@ -369,4 +368,3 @@
 
   equals(view.$('h1').text(), 'inverse template from file', 'collection view with no content and inverse template name should render template')
 });
->>>>>>> c30384da
