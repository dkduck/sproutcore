--- conflicted
+++ resolved
@@ -282,11 +282,7 @@
 
     // and notify again if needed.
     if (isKeyPane) {
-<<<<<<< HEAD
-      if (view) { 
-=======
       if (view) {
->>>>>>> c7b7a82c
         view.tryToPerform('didBecomeKeyResponderFrom', current); }
       if (current) {
         current.tryToPerform('didLoseKeyResponderTo', view);
