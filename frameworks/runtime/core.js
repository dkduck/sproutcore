// ==========================================================================
// Project:   SproutCore Costello - Property Observing Library
// Copyright: ©2006-2011 Strobe Inc. and contributors.
//            Portions ©2008-2011 Apple Inc. All rights reserved.
// License:   Licensed under MIT license (see license.js)
// ==========================================================================

/*global NodeList */
// These commands are used by the build tools to control load order.  On the
// client side these are a no-op.
if (!window.require) { window.require = function require(){}; }
if (!window.sc_require) { window.sc_require = require; }
if (!window.sc_resource) {window.sc_resource = function sc_resource(){}; }
sc_require('license') ;

// ........................................
// GLOBAL CONSTANTS
//
// Most global constants should be defined inside of the SC namespace.
// However the following two are useful enough and generally benign enough
// to put into the global object.
window.YES = true ;
window.NO = false ;

// prevent a console.log from blowing things up if we are on a browser that
// does not support it
if (typeof console === 'undefined') {
  window.console = {} ;
  console.log = console.info = console.warn = console.error = function(){};
}

// ........................................
// BOOTSTRAP
//
// The root namespace and some common utility methods are defined here. The
// rest of the methods go into the mixin defined below.

/**
  @version 1.5.0
  @namespace

  All SproutCore methods and functions are defined
  inside of this namespace.  You generally should not add new properties to
  this namespace as it may be overwritten by future versions of SproutCore.

  You can also use the shorthand "SC" instead of "SproutCore".

  SproutCore-Base is a framework that provides core functions for SproutCore
  including cross-platform functions, support for property observing and
  objects.  It's focus is on small size and performance.  You can use this
  in place of or along-side other cross-platform libraries such as jQuery or
  Prototype.

  The core Base framework is based on the jQuery API with a number of
  performance optimizations.
*/
window.SC = window.SC || {} ;
window.SproutCore = window.SproutCore || SC ;

<<<<<<< HEAD
SC.VERSION = '1.6.0.pre';
=======
SC.VERSION = '1.5.0';
>>>>>>> 91c48161

/**
  @private

  Adds properties to a target object. You must specify whether
  to overwrite a value for a property or not.

  Used as a base function for the wrapper functions SC.mixin and SC.supplement.

  @param {Boolean} overwrite if a target has a value for a property, this specifies
                  whether or not to overwrite that value with the copyied object's
                  property value.
  @param {Object} target the target object to extend
  @param {Object} properties one or more objects with properties to copy.
  @returns {Object} the target object.
  @static
*/
SC._baseMixin = function (override) {
  var args = Array.prototype.slice.call(arguments, 1), src,
  // copy reference to target object
      target = args[0] || {},
      idx = 1,
      length = args.length ,
      options, copy , key;

  // Handle case where we have only one item...extend SC
  if (length === 1) {
    target = this || {};
    idx=0;
  }

  for ( ; idx < length; idx++ ) {
    if (!(options = args[idx])) continue ;
    for(key in options) {
      if (!options.hasOwnProperty(key)) continue ;
      copy = options[key] ;
      if (target===copy) continue ; // prevent never-ending loop
      if (copy !== undefined && ( override || (target[key] === undefined) )) target[key] = copy ;
    }
  }

  return target;
} ;

/**
  Adds properties to a target object.

  Takes the root object and adds the attributes for any additional
  arguments passed.

  @param {Object} target the target object to extend
  @param {Object} properties one or more objects with properties to copy.
  @returns {Object} the target object.
  @static
*/
SC.mixin = function() {
  var args = Array.prototype.slice.call(arguments);
  args.unshift(true);
  return SC._baseMixin.apply(this, args);
} ;

/**
  Adds properties to a target object.  Unlike SC.mixin, however, if the target
  already has a value for a property, it will not be overwritten.

  Takes the root object and adds the attributes for any additional
  arguments passed.

  @param {Object} target the target object to extend
  @param {Object} properties one or more objects with properties to copy.
  @returns {Object} the target object.
  @static
*/
SC.supplement = function() {
  var args = Array.prototype.slice.call(arguments);
  args.unshift(false);
  return SC._baseMixin.apply(this, args);
} ;

/**
  Alternative to mixin.  Provided for compatibility with jQuery.
  @function
*/
SC.extend = SC.mixin ;

// ..........................................................
// CORE FUNCTIONS
//
// Enough with the bootstrap code.  Let's define some core functions

SC.mixin(/** @scope window.SC.prototype */ {

  // ........................................
  // GLOBAL CONSTANTS
  //
  T_ERROR:     'error',
  T_OBJECT:    'object',
  T_NULL:      'null',
  T_CLASS:     'class',
  T_HASH:      'hash',
  T_FUNCTION:  'function',
  T_UNDEFINED: 'undefined',
  T_NUMBER:    'number',
  T_BOOL:      'boolean',
  T_ARRAY:     'array',
  T_STRING:    'string',

  // ........................................
  // TYPING & ARRAY MESSAGING
  //

  /**
    Returns a consistent type for the passed item.

    Use this instead of the built-in typeOf() to get the type of an item.
    It will return the same result across all browsers and includes a bit
    more detail. 

    @param {Object} item the item to check
    @returns {String} One of the following, depending on the type of the item<br>
            SC.T_STRING: String primitive,<br>
            SC.T_NUMBER: Number primitive,<br>
            SC.T_BOOLEAN: Boolean primitive,<br>
            SC.T_NULL: Null value,<br>
            SC.T_UNDEFINED: Undefined value,<br>
            SC.T_FUNCTION: A function,<br>
            SC.T_ARRAY: An instance of Array,<br>
            SC.T_CLASS: A SproutCore class (created using SC.Object.extend()),<br>
            SC.T_OBJECT: A SproutCore object instance,<br>
            SC.T_HASH: A JavaScript object not inheriting from SC.Object
  */
  typeOf: function(item) {
    if (item === undefined) return SC.T_UNDEFINED ;
    if (item === null) return SC.T_NULL ;

    var nativeType = jQuery.type(item);

    if (nativeType === "function") {
      return item.isClass ? SC.T_CLASS : SC.T_FUNCTION;
    } else if (nativeType === "object") {
      if (item.isError) {
        return SC.T_ERROR ;
      } else if (item.isObject) {
        return SC.T_OBJECT ;
      } else {
        return SC.T_HASH ;
      }
    }

    return nativeType ;
  },

  /**
    Returns YES if the passed value is null or undefined.  This avoids errors
    from JSLint complaining about use of ==, which can be technically
    confusing.

    @param {Object} obj value to test
    @returns {Boolean}
  */
  none: function(obj) {
    return obj == null;
  },

  /**
    Verifies that a value is either null or an empty string. Return false if
    the object is not a string.

    @param {Object} obj value to test
    @returns {Boolean}
  */
  empty: function(obj) {
    return obj === null || obj === undefined || obj === '';
  },

  /**
    Returns YES if the passed object is an array or Array-like.

    SproutCore Array Protocol:
    * the object has an objectAt property; or
    * the object is a native Array; or
    * the object is an Object, and has a length property

    Unlike SC.typeOf this method returns true even if the passed object is
    not formally array but appears to be array-like (i.e. has a length
    property, responds to .objectAt, etc.)

    @param {Object} obj the object to test
    @returns {Boolean}
  */
  isArray: function(obj) {
    if (!obj || obj.setInterval) { return false; }
    if (Array.isArray && Array.isArray(obj)) { return true; }
    if (obj.objectAt) { return true; }
    if (obj.length !== undefined && jQuery.type(obj) === "object") { return true; }

    return false;
  },

  /**
    Makes an object into an Array if it is not array or array-like already.
    Unlike SC.A(), this method will not clone the object if it is already
    an array.

    @param {Object} obj object to convert
    @returns {Array} Actual array
  */
  makeArray: function(obj) {
    return SC.isArray(obj) ? obj : SC.A(obj);
  },

  /**
    Converts the passed object to an Array.  If the object appears to be
    array-like, a new array will be cloned from it.  Otherwise, a new array
    will be created with the item itself as the only item in the array.

    @param {Object} object any enumerable or array-like object.
    @returns {Array} Array of items
  */
  A: function(obj) {
    // null or undefined -- fast path
    if ( obj === null || obj === undefined ) return [] ;

    // primitive -- fast path
    if ( obj.slice instanceof Function ) {
      // do we have a string?
      if ( typeof(obj) === 'string' ) return [obj] ;
      else return obj.slice() ;
    }

    // enumerable -- fast path
    if (obj.toArray) return obj.toArray() ;

    // if not array-like, then just wrap in array.
    if (!SC.isArray(obj)) return [obj];

    // when all else fails, do a manual convert...
    var ret = [], len = obj.length;
    while(--len >= 0) ret[len] = obj[len];
    return ret ;
  },

  //
  // GUIDS & HASHES
  //

  guidKey: jQuery.expando || ("SproutCore" + ( SC.VERSION + Math.random() ).replace( /\D/g, "" )),

  // Used for guid generation...
  _guidPrefixes: {"number": "nu", "string": "st"},
  _guidCaches:   {"number": {},   "string": {}},
  _numberGuids: [], _stringGuids: {}, _keyCache: {},

  /**"
    Returns a unique GUID for the object.  If the object does not yet have
    a guid, one will be assigned to it.  You can call this on any object,
    SC.Object-based or not, but be aware that it will add a _guid property.

    You can also use this method on DOM Element objects.

    @param {Object} obj any object, string, number, Element, or primitive
    @returns {String} the unique guid for this instance.
  */
  guidFor: function(obj) {
    var cache, ret,
        type = typeof obj;

    // special cases where we don't want to add a key to object
    if (obj === undefined) return "(undefined)";
    if (obj === null) return "(null)";

    // Don't allow prototype changes to String etc. to change the guidFor
    if (type === SC.T_NUMBER || type === SC.T_STRING) {
      cache = this._guidCaches[type];
      ret   = cache[obj];
      if(!ret) {
        ret        = "st" + (jQuery.uuid++);
        cache[obj] = ret;
      }
      return ret;
    } else if (type === SC.T_BOOL) {
      return (obj) ? "(true)" : "(false)";
    }

    var guidKey = this.guidKey;
    if (obj[guidKey]) return obj[guidKey];

    // More special cases; not as common, so we check for them after the cache
    // lookup
    if (obj === Object) return '(Object)';
    if (obj === Array) return '(Array)';

    return SC.generateGuid(obj, "sc");
  },

  /**
    Returns a key name that combines the named key + prefix.  This is more
    efficient than simply combining strings because it uses a cache
    internally for performance.

    @param {String} prefix the prefix to attach to the key
    @param {String} key The key
    @returns {String} result
  */
  keyFor: function(prefix, key) {
    var ret, pcache = this._keyCache[prefix];
    if (!pcache) pcache = this._keyCache[prefix] = {}; // get cache for prefix
    ret = pcache[key];
    if (!ret) ret = pcache[key] = prefix + '_' + key ;
    return ret ;
  },

  /**
    Generates a new guid, optionally saving the guid to the object that you
    pass in.  You will rarely need to use this method.  Instead you should
    call SC.guidFor(obj), which return an existing guid if available.

    @param {Object} obj the object to assign the guid to
    @param {String} prefix prefixes the generated guid
    @returns {String} the guid
  */
  generateGuid: function(obj, prefix) {
    var ret = (prefix + (jQuery.uuid++));
    if (obj) obj[this.guidKey] = ret ;
    return ret ;
  },

  /**
    Returns a unique hash code for the object. If the object implements
    a hash() method, the value of that method will be returned. Otherwise,
    this will return the same value as guidFor().

    If you pass multiple arguments, hashFor returns a string obtained by
    concatenating the hash code of each argument.

    Unlike guidFor(), this method allows you to implement logic in your
    code to cause two separate instances of the same object to be treated as
    if they were equal for comparisons and other functions.

    <b>IMPORTANT</b>: If you implement a hash() method, it MUST NOT return a
    number or a string that contains only a number. Typically hash codes
    are strings that begin with a "%".

    @param {Object...} objects the object(s)
    @returns {String} the hash code for this instance.
  */
  hashFor: function() {
    var l = arguments.length,
        h = '',
        obj, f, i;

    for (i=0 ; i<l; ++i) {
      obj = arguments[i];
      h += (obj && (f = obj.hash) && (typeof f === SC.T_FUNCTION)) ? f.call(obj) : this.guidFor(obj);
    }

    return h === '' ? null : h;
  },

  /**
    This will compare the two object values using their hash codes.

    @param {Object} a first value to compare
    @param {Object} b the second value to compare
    @returns {Boolean} YES if the two have equal hash code values.

  */
  isEqual: function(a,b) {
    // QUESTION: is there a compelling performance reason to special-case
    // undefined here?
    return this.hashFor(a) === this.hashFor(b) ;
  },

  /**
   This will compare two javascript values of possibly different types.
   It will tell you which one is greater than the other by returning
   -1 if the first is smaller than the second,
    0 if both are equal,
    1 if the first is greater than the second.

   The order is calculated based on SC.ORDER_DEFINITION , if types are different.
   In case they have the same type an appropriate comparison for this type is made.

   @param {Object} v first value to compare
   @param {Object} w the second value to compare
   @returns {NUMBER} -1 if v < w, 0 if v = w and 1 if v > w.

  */
  compare: function (v, w) {
    // Doing a '===' check is very cheap, so in the case of equality, checking
    // this up-front is a big win.
    if (v === w) return 0;

    var type1 = SC.typeOf(v);
    var type2 = SC.typeOf(w);

    // If we haven't yet generated a reverse-mapping of SC.ORDER_DEFINITION,
    // do so now.
    var mapping = SC.ORDER_DEFINITION_MAPPING;
    if (!mapping) {
      var order = SC.ORDER_DEFINITION;
      mapping = SC.ORDER_DEFINITION_MAPPING = {};
      var idx, len;
      for (idx = 0, len = order.length;  idx < len;  ++idx) {
        mapping[order[idx]] = idx;
      }

      // We no longer need SC.ORDER_DEFINITION.
      delete SC.ORDER_DEFINITION;
    }

    var type1Index = mapping[type1];
    var type2Index = mapping[type2];

    if (type1Index < type2Index) return -1;
    if (type1Index > type2Index) return 1;

    // ok - types are equal - so we have to check values now
    switch (type1) {
      case SC.T_BOOL:
      case SC.T_NUMBER:
        if (v<w) return -1;
        if (v>w) return 1;
        return 0;

      case SC.T_STRING:
        var comp = v.localeCompare(w);
        if (comp<0) return -1;
        if (comp>0) return 1;
        return 0;

      case SC.T_ARRAY:
        var vLen = v.length;
        var wLen = w.length;
        var l = Math.min(vLen, wLen);
        var r = 0;
        var i = 0;
        var thisFunc = arguments.callee;
        while (r===0 && i < l) {
          r = thisFunc(v[i],w[i]);
          i++;
        }
        if (r !== 0) return r;

        // all elements are equal now
        // shorter array should be ordered first
        if (vLen < wLen) return -1;
        if (vLen > wLen) return 1;
        // arrays are equal now
        return 0;

      case SC.T_OBJECT:
        if (v.constructor.isComparable === YES) return v.constructor.compare(v, w);
        return 0;

      default:
        return 0;
    }
  },

  // ..........................................................
  // OBJECT MANAGEMENT
  //

  /**
    Empty function.  Useful for some operations.

    @returns {Object}
  */
  K: function() { return this; },

  /**
    Empty array.  Useful for some optimizations.

    @type Array
  */
  EMPTY_ARRAY: [],

  /**
    Empty hash.  Useful for some optimizations.

    @type Hash
  */
  EMPTY_HASH: {},

  /**
    Empty range. Useful for some optimizations.

    @type Range
  */
  EMPTY_RANGE: {start: 0, length: 0},

  /**
    Creates a new object with the passed object as its prototype.

    This method uses JavaScript's native inheritence method to create a new
    object.

    You cannot use beget() to create new SC.Object-based objects, but you
    can use it to beget Arrays, Hashes, Sets and objects you build yourself.
    Note that when you beget() a new object, this method will also call the
    didBeget() method on the object you passed in if it is defined.  You can
    use this method to perform any other setup needed.

    In general, you will not use beget() often as SC.Object is much more
    useful, but for certain rare algorithms, this method can be very useful.

    For more information on using beget(), see the section on beget() in
    Crockford's JavaScript: The Good Parts.

    @param {Object} obj the object to beget
    @returns {Object} the new object.
  */
  beget: function(obj) {
    if (obj === null || obj === undefined) return null ;
    var K = SC.K; K.prototype = obj ;
    var ret = new K();
    K.prototype = null ; // avoid leaks
    if (typeof obj.didBeget === "function") ret = obj.didBeget(ret);
    return ret ;
  },

  /**
    Creates a clone of the passed object.  This function can take just about
    any type of object and create a clone of it, including primitive values
    (which are not actually cloned because they are immutable).

    If the passed object implements the clone() method, then this function
    will simply call that method and return the result.

    @param {Object} object the object to clone
    @param {Boolean} deep if true, a deep copy of the object is made
    @returns {Object} the cloned object
  */
  copy: function(object, deep) {
    var ret = object, idx ;

    // fast paths
    if ( object ) {
      if ( object.isCopyable ) return object.copy( deep );
      if ( object.clone )      return object.clone();
    }

    switch ( jQuery.type(object) ) {
    case "array":
      ret = object.slice();

      if ( deep ) {
        idx = ret.length;
        while ( idx-- ) { ret[idx] = SC.copy( ret[idx], true ); }
      }
      break ;

    case "object":
      ret = {} ;
      for(var key in object) { ret[key] = deep ? SC.copy(object[key], true) : object[key] ; }
    }

    return ret ;
  },

  /**
    Returns a new object combining the values of all passed hashes.

    @param {Object...} object one or more objects
    @returns {Object} new Object
  */
  merge: function() {
    var ret = {}, len = arguments.length, idx;
    for(idx=0; idx<len; idx++) SC.mixin(ret, arguments[idx]);
    return ret ;
  },

  /**
    Returns all of the keys defined on an object or hash.  This is useful
    when inspecting objects for debugging.

    @param {Object} obj The Object
    @returns {Array} array of keys
  */
  keys: function(obj) {
    var ret = [];
    for(var key in obj) ret.push(key);
    return ret;
  },

  /**
    Convenience method to inspect an object.  This method will attempt to
    convert the object into a useful string description.
    
    @param {Object} obj The object you want to inspec.
    
    @returns {String} A description of the object
  */
  inspect: function(obj) {
    var v, ret = [] ;
    for(var key in obj) {
      v = obj[key] ;
      if (v === 'toString') continue ; // ignore useless items
      if (SC.typeOf(v) === SC.T_FUNCTION) v = "function() { ... }" ;
      ret.push(key + ": " + v) ;
    }
    return "{" + ret.join(" , ") + "}" ;
  },

  /**
    Returns a tuple containing the object and key for the specified property
    path.  If no object could be found to match the property path, then
    returns null.

    This is the standard method used throughout SproutCore to resolve property
    paths.

    @param {String} path the property path
    @param {Object} root optional parameter specifying the place to start
    @returns {Array} array with [object, property] if found or null
  */
  tupleForPropertyPath: function(path, root) {

    // if the passed path is itself a tuple, return it
    if (typeof path === "object" && (path instanceof Array)) return path ;

    // find the key.  It is the last . or first *
    var key ;
    var stopAt = path.indexOf('*') ;
    if (stopAt < 0) stopAt = path.lastIndexOf('.') ;
    key = (stopAt >= 0) ? path.slice(stopAt+1) : path ;

    // convert path to object.
    var obj = this.objectForPropertyPath(path, root, stopAt) ;
    return (obj && key) ? [obj,key] : null ;
  },

  /**
    Finds the object for the passed path or array of path components.  This is
    the standard method used in SproutCore to traverse object paths.

    @param {String} path the path
    @param {Object} root optional root object.  window is used otherwise
    @param {Integer} stopAt optional point to stop searching the path.
    @returns {Object} the found object or undefined.
  */
  objectForPropertyPath: function(path, root, stopAt) {

    var loc, nextDotAt, key, max ;

    if (!root) root = window ;

    // faster method for strings
    if (SC.typeOf(path) === SC.T_STRING) {
      if (stopAt === undefined) stopAt = path.length ;
      loc = 0 ;
      while((root) && (loc < stopAt)) {
        nextDotAt = path.indexOf('.', loc) ;
        if ((nextDotAt < 0) || (nextDotAt > stopAt)) nextDotAt = stopAt;
        key = path.slice(loc, nextDotAt);
        root = root.get ? root.get(key) : root[key] ;
        loc = nextDotAt+1;
      }
      if (loc < stopAt) root = undefined; // hit a dead end. :(

    // older method using an array
    } else {

      loc = 0; max = path.length; key = null;
      while((loc < max) && root) {
        key = path[loc++];
        if (key) root = (root.get) ? root.get(key) : root[key] ;
      }
      if (loc < max) root = undefined ;
    }

    return root ;
  }

}); // end mixin

/** @private Alias for SC.clone() */
SC.clone = SC.copy ;

/** @private Alias for SC.A() */
SC.$A = SC.A;

/** @private Provided for compatibility with old HTML templates. */
SC.didLoad = SC.K ;

/** @private Used by SC.compare */
SC.ORDER_DEFINITION = [ SC.T_ERROR,
                        SC.T_UNDEFINED,
                        SC.T_NULL,
                        SC.T_BOOL,
                        SC.T_NUMBER,
                        SC.T_STRING,
                        SC.T_ARRAY,
                        SC.T_HASH,
                        SC.T_OBJECT,
                        SC.T_FUNCTION,
                        SC.T_CLASS ];<|MERGE_RESOLUTION|>--- conflicted
+++ resolved
@@ -57,11 +57,7 @@
 window.SC = window.SC || {} ;
 window.SproutCore = window.SproutCore || SC ;
 
-<<<<<<< HEAD
 SC.VERSION = '1.6.0.pre';
-=======
-SC.VERSION = '1.5.0';
->>>>>>> 91c48161
 
 /**
   @private
