--- conflicted
+++ resolved
@@ -958,19 +958,17 @@
           }
         }
       }
-<<<<<<< HEAD
-    }
-
-  },
-
-  // ..........................................
-  // NOTIFICATION
-  //
-
-  /**
-    Returns an array with all of the observers registered for the specified
-    key.  This is intended for debugging purposes only.  You generally do not
-    want to rely on this method for production code.
+
+    },
+
+    // ..........................................
+    // NOTIFICATION
+    //
+
+    /**
+      Returns an array with all of the observers registered for the specified
+      key.  This is intended for debugging purposes only.  You generally do not
+      want to rely on this method for production code.
 
     @param {String} key the key to evaluate
     @returns {Array} array of Observer objects, describing the observer.
@@ -981,27 +979,6 @@
     var observers = this[SC.keyFor('_kvo_observers', key)];
     return observers ? observers.getMembers() : [];
   },
-=======
->>>>>>> 120596db
-
-    },
-
-    // ..........................................
-    // NOTIFICATION
-    //
-
-    /**
-      Returns an array with all of the observers registered for the specified
-      key.  This is intended for debugging purposes only.  You generally do not
-      want to rely on this method for production code.
-
-      @param {String} key the key to evaluate
-      @returns {Array} array of Observer objects, describing the observer.
-    */
-    observersForKey: function(key) {
-      var observers = this._kvo_for('_kvo_observers', key) ;
-      return observers.getMembers() ;
-    },
 
     // this private method actually notifies the observers for any keys in the
     // observer queue.  If you pass a key it will be added to the queue.
