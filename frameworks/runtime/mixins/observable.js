// ==========================================================================
// Project:   SproutCore Costello - Property Observing Library
// Copyright: ©2006-2010 Sprout Systems, Inc. and contributors.
//            Portions ©2008-2010 Apple Inc. All rights reserved.
// License:   Licensed under MIT license (see license.js)
// ==========================================================================

require('private/observer_set') ;

/*globals logChange */

/**
  Set to YES to have all observing activity logged to the console.  This
  should be used for debugging only.

  @property {Boolean}
*/
SC.LOG_OBSERVERS = NO ;

/**
  @namespace

  Key-Value-Observing (KVO) simply allows one object to observe changes to a
  property on another object. It is one of the fundamental ways that models,
  controllers and views communicate with each other in a SproutCore
  application.  Any object that has this module applied to it can be used in
  KVO-operations.

  This module is applied automatically to all objects that inherit from
  SC.Object, which includes most objects bundled with the SproutCore
  framework.  You will not generally apply this module to classes yourself,
  but you will use the features provided by this module frequently, so it is
  important to understand how to use it.

  h2. Enabling Key Value Observing

  With KVO, you can write functions that will be called automatically whenever
  a property on a particular object changes.  You can use this feature to
  reduce the amount of "glue code" that you often write to tie the various
  parts of your application together.

  To use KVO, just use the KVO-aware methods get() and set() to access
  properties instead of accessing properties directly.  Instead of writing:

  {{{
    var aName = contact.firstName ;
    contact.firstName = 'Charles' ;
  }}}

  use:

  {{{
    var aName = contact.get('firstName') ;
    contact.set('firstName', 'Charles') ;
  }}}

  get() and set() work just like the normal "dot operators" provided by
  JavaScript but they provide you with much more power, including not only
  observing but computed properties as well.

  h2. Observing Property Changes

  You typically observe property changes simply by adding the observes()
  call to the end of your method declarations in classes that you write.  For
  example:

  {{{
    SC.Object.create({
      valueObserver: function() {
        // Executes whenever the "Value" property changes
      }.observes('value')
    }) ;
  }}}

  Although this is the most common way to add an observer, this capability is
  actually built into the SC.Object class on top of two methods defined in
  this mixin called addObserver() and removeObserver().  You can use these two
  methods to add and remove observers yourself if you need to do so at run
  time.

  To add an observer for a property, just call:

  {{{
    object.addObserver('propertyKey', targetObject, targetAction) ;
  }}}

  This will call the 'targetAction' method on the targetObject to be called
  whenever the value of the propertyKey changes.

  h2. Observer Parameters

  An observer function typically does not need to accept any parameters,
  however you can accept certain arguments when writing generic observers.
  An observer function can have the following arguments:

  {{{
    propertyObserver(target, key, value, revision) ;
  }}}

  - *target* - This is the object whose value changed.  Usually this.
  - *key* - The key of the value that changed
  - *value* - this property is no longer used.  It will always be null
  - *revision* - this is the revision of the target object

  h2. Implementing Manual Change Notifications

  Sometimes you may want to control the rate at which notifications for
  a property are delivered, for example by checking first to make sure
  that the value has changed.

  To do this, you need to implement a computed property for the property
  you want to change and override automaticallyNotifiesObserversFor().

  The example below will only notify if the "balance" property value actually
  changes:

  {{{

    automaticallyNotifiesObserversFor: function(key) {
      return (key === 'balance') ? NO : sc_super() ;
    },

    balance: function(key, value) {
      var balance = this._balance ;
      if ((value !== undefined) && (balance !== value)) {
        this.propertyWillChange(key) ;
        balance = this._balance = value ;
        this.propertyDidChange(key) ;
      }
      return balance ;
    }

  }}}

  h1. Implementation Details

  Internally, SproutCore keeps track of observable information by adding a
  number of properties to the object adopting the observable.  All of these
  properties begin with "_kvo_" to separate them from the rest of your object.

  @static
  @since SproutCore 1.0
*/
SC.Observable = {

  /**
    Walk like that ol' duck

    @property {Boolean}
  */
  isObservable: YES,

  /**
    Determines whether observers should be automatically notified of changes
    to a key.

    If you are manually implementing change notifications for a property, you
    can override this method to return NO for properties you do not want the
    observing system to automatically notify for.

    The default implementation always returns YES.

    @param key {String} the key that is changing
    @returns {Boolean} YES if automatic notification should occur.
  */
  automaticallyNotifiesObserversFor: function(key) {
    return YES;
  },

  // ..........................................
  // PROPERTIES
  //
  // Use these methods to get/set properties.  This will handle observing
  // notifications as well as allowing you to define functions that can be
  // used as properties.

  /**
    Retrieves the value of key from the object.

    This method is generally very similar to using object[key] or object.key,
    however it supports both computed properties and the unknownProperty
    handler.

    *Computed Properties*

    Computed properties are methods defined with the property() modifier
    declared at the end, such as:

    {{{
      fullName: function() {
        return this.getEach('firstName', 'lastName').compact().join(' ');
      }.property('firstName', 'lastName')
    }}}

    When you call get() on a computed property, the property function will be
    called and the return value will be returned instead of the function
    itself.

    *Unknown Properties*

    Likewise, if you try to call get() on a property whose values is
    undefined, the unknownProperty() method will be called on the object.
    If this method reutrns any value other than undefined, it will be returned
    instead.  This allows you to implement "virtual" properties that are
    not defined upfront.

    @param key {String} the property to retrieve
    @returns {Object} the property value or undefined.

  */
  get: function(key) {
    var ret = this[key], cache ;
    if (ret === undefined) {
      return this.unknownProperty(key) ;
    } else if (ret && ret.isProperty) {
      if (ret.isCacheable) {
        cache = this._kvo_cache ;
        if (!cache) cache = this._kvo_cache = {};
        return (cache[ret.cacheKey] !== undefined) ? cache[ret.cacheKey] : (cache[ret.cacheKey] = ret.call(this,key)) ;
      } else return ret.call(this,key);
    } else return ret ;
  },

  /**
    Sets the key equal to value.

    This method is generally very similar to calling object[key] = value or
    object.key = value, except that it provides support for computed
    properties, the unknownProperty() method and property observers.

    *Computed Properties*

    If you try to set a value on a key that has a computed property handler
    defined (see the get() method for an example), then set() will call
    that method, passing both the value and key instead of simply changing
    the value itself.  This is useful for those times when you need to
    implement a property that is composed of one or more member
    properties.

    *Unknown Properties*

    If you try to set a value on a key that is undefined in the target
    object, then the unknownProperty() handler will be called instead.  This
    gives you an opportunity to implement complex "virtual" properties that
    are not predefined on the obejct.  If unknownProperty() returns
    undefined, then set() will simply set the value on the object.

    *Property Observers*

    In addition to changing the property, set() will also register a
    property change with the object.  Unless you have placed this call
    inside of a beginPropertyChanges() and endPropertyChanges(), any "local"
    observers (i.e. observer methods declared on the same object), will be
    called immediately.  Any "remote" observers (i.e. observer methods
    declared on another object) will be placed in a queue and called at a
    later time in a coelesced manner.

    *Chaining*

    In addition to property changes, set() returns the value of the object
    itself so you can do chaining like this:

    {{{
      record.set('firstName', 'Charles').set('lastName', 'Jolley');
    }}}

    @param key {String|Hash} the property to set
    @param value {Object} the value to set or null.
    @returns {SC.Observable}
  */
  set: function(key, value) {
    var func   = this[key],
        notify = this.automaticallyNotifiesObserversFor(key),
        ret    = value,
        cachedep, cache, idx, dfunc ;
    
    if(value === undefined && SC.typeOf(key) === SC.T_HASH) {
      var hash = key;
      
      for(key in hash) {
        if (!hash.hasOwnProperty(key)) continue;
        this.set(key, hash[key]);
      }
      
      return this;
    }
        
    // if there are any dependent keys and they use caching, then clear the
    // cache.  (If we're notifying, then propertyDidChange will do this for
    // us.)
    if (!notify && this._kvo_cacheable && (cache = this._kvo_cache)) {
      // lookup the cached dependents for this key.  if undefined, compute.
      // note that if cachdep is set to null is means we figure out it has no
      // cached dependencies already.  this is different from undefined.
      cachedep = this._kvo_cachedep;
      if (!cachedep || (cachedep = cachedep[key])===undefined) {
        cachedep = this._kvo_computeCachedDependentsFor(key);
      }

      if (cachedep) {
        idx = cachedep.length;
        while(--idx>=0) {
          dfunc = cachedep[idx];
          cache[dfunc.cacheKey] = cache[dfunc.lastSetValueKey] = undefined;
        }
      }
    }

    // set the value.
    if (func && func.isProperty) {
      cache = this._kvo_cache;
      if (func.isVolatile || !cache || (cache[func.lastSetValueKey] !== value)) {
        if (!cache) cache = this._kvo_cache = {};

        cache[func.lastSetValueKey] = value ;
        if (notify) this.propertyWillChange(key) ;
        ret = func.call(this,key,value) ;

        // update cached value
        if (func.isCacheable) cache[func.cacheKey] = ret ;
        if (notify) this.propertyDidChange(key, ret, YES) ;
      }

    } else if (func === undefined) {
      if (notify) this.propertyWillChange(key) ;
      this.unknownProperty(key,value) ;
      if (notify) this.propertyDidChange(key, ret) ;

    } else {
      if (this[key] !== value) {
        if (notify) this.propertyWillChange(key) ;
        ret = this[key] = value ;
        if (notify) this.propertyDidChange(key, ret) ;
      }
    }

    return this ;
  },

  /**
    Called whenever you try to get or set an undefined property.

    This is a generic property handler.  If you define it, it will be called
    when the named property is not yet set in the object.  The default does
    nothing.

    @param key {String} the key that was requested
    @param value {Object} The value if called as a setter, undefined if called as a getter.
    @returns {Object} The new value for key.
  */
  unknownProperty: function(key,value) {
    if (!(value === undefined)) { this[key] = value; }
    return value ;
  },

  /**
    Begins a grouping of property changes.

    You can use this method to group property changes so that notifications
    will not be sent until the changes are finished.  If you plan to make a
    large number of changes to an object at one time, you should call this
    method at the beginning of the changes to suspend change notifications.
    When you are done making changes, all endPropertyChanges() to allow
    notification to resume.

    @returns {SC.Observable}
  */
  beginPropertyChanges: function() {
    this._kvo_changeLevel = (this._kvo_changeLevel || 0) + 1;
    return this;
  },

  /**
    Ends a grouping of property changes.

    You can use this method to group property changes so that notifications
    will not be sent until the changes are finished.  If you plan to make a
    large number of changes to an object at one time, you should call
    beginPropertyChanges() at the beginning of the changes to suspend change
    notifications. When you are done making changes, call this method to allow
    notification to resume.

    @returns {SC.Observable}
  */
  endPropertyChanges: function() {
    this._kvo_changeLevel = (this._kvo_changeLevel || 1) - 1 ;
    var level = this._kvo_changeLevel, changes = this._kvo_changes;
    if ((level<=0) && changes && (changes.length>0) && !SC.Observers.isObservingSuspended) {
      this._notifyPropertyObservers() ;
    }
    return this ;
  },

  /**
    Notify the observer system that a property is about to change.

    Sometimes you need to change a value directly or indirectly without
    actually calling get() or set() on it.  In this case, you can use this
    method and propertyDidChange() instead.  Calling these two methods
    together will notify all observers that the property has potentially
    changed value.

    Note that you must always call propertyWillChange and propertyDidChange as
    a pair.  If you do not, it may get the property change groups out of order
    and cause notifications to be delivered more often than you would like.

    @param key {String} The property key that is about to change.
    @returns {SC.Observable}
  */
  propertyWillChange: function(key) {
    return this ;
  },

  /**
    Notify the observer system that a property has just changed.

    Sometimes you need to change a value directly or indirectly without
    actually calling get() or set() on it.  In this case, you can use this
    method and propertyWillChange() instead.  Calling these two methods
    together will notify all observers that the property has potentially
    changed value.

    Note that you must always call propertyWillChange and propertyDidChange as
    a pair. If you do not, it may get the property change groups out of order
    and cause notifications to be delivered more often than you would like.

    @param key {String} The property key that has just changed.
    @param value {Object} The new value of the key.  May be null.
    @returns {SC.Observable}
  */
  propertyDidChange: function(key,value, _keepCache) {
    this._kvo_revision = (this._kvo_revision || 0) + 1;
    var level = this._kvo_changeLevel || 0,
        cachedep, idx, dfunc, cache, func,
        log = SC.LOG_OBSERVERS && !(this.LOG_OBSERVING===NO);

    if (cache = this._kvo_cache) {

      // clear any cached value
      if (!_keepCache) {
        func = this[key] ;
        if (func && func.isProperty) {
          cache[func.cacheKey] = cache[func.lastSetValueKey] = undefined ;
        }
      }

      if (this._kvo_cacheable) {
        // if there are any dependent keys and they use caching, then clear the
        // cache.  This is the same code as is in set.  It is inlined for perf.
        cachedep = this._kvo_cachedep;
        if (!cachedep || (cachedep = cachedep[key])===undefined) {
          cachedep = this._kvo_computeCachedDependentsFor(key);
        }

        if (cachedep) {
          idx = cachedep.length;
          while(--idx>=0) {
            dfunc = cachedep[idx];
            cache[dfunc.cacheKey] = cache[dfunc.lastSetValueKey] = undefined;
          }
        }
      }
    }

    // save in the change set if queuing changes
    var suspended = SC.Observers.isObservingSuspended;
    if ((level > 0) || suspended) {
      var changes = this._kvo_changes ;
      if (!changes) changes = this._kvo_changes = SC.CoreSet.create() ;
      changes.add(key) ;

      if (suspended) {
        if (log) console.log("%@%@: will not notify observers because observing is suspended".fmt(SC.KVO_SPACES,this));
        SC.Observers.objectHasPendingChanges(this) ;
      }

    // otherwise notify property observers immediately
    } else this._notifyPropertyObservers(key) ;

    return this ;
  },

  // ..........................................
  // DEPENDENT KEYS
  //

  /**
    Use this to indicate that one key changes if other keys it depends on
    change.  Pass the key that is dependent and additional keys it depends
    upon.  You can either pass the additional keys inline as arguments or
    in a single array.

    You generally do not call this method, but instead pass dependent keys to
    your property() method when you declare a computed property.

    You can call this method during your init to register the keys that should
    trigger a change notification for your computed properties.

    @param {String} key the dependent key
    @param {Array|String} dependentKeys one or more dependent keys
    @returns {Object} this
  */
  registerDependentKey: function(key, dependentKeys) {
    var dependents = this._kvo_dependents,
        func       = this[key],
        keys, idx, lim, dep, queue;

    // normalize input.
    if (typeof dependentKeys === "object" && (dependentKeys instanceof Array)) {
      keys = dependentKeys;
      lim  = 0;
    } else {
      keys = arguments;
      lim  = 1;
    }
    idx  = keys.length;

    // define dependents if not defined already.
    if (!dependents) this._kvo_dependents = dependents = {} ;

    // for each key, build array of dependents, add this key...
    // note that we ignore the first argument since it is the key...
    while(--idx >= lim) {
      dep = keys[idx] ;

      // add dependent key to dependents array of key it depends on
      queue = dependents[dep] ;
      if (!queue) queue = dependents[dep] = [] ;
      queue.push(key) ;
    }
  },

  /** @private

    Helper method used by computeCachedDependents.  Just loops over the
    array of dependent keys.  If the passed function is cacheable, it will
    be added to the queue.  Also, recursively call on each keys dependent
    keys.

    @param {Array} queue the queue to add functions to
    @param {Array} keys the array of dependent keys for this key
    @param {Hash} dependents the _kvo_dependents cache
    @param {SC.Set} seen already seen keys
    @returns {void}
  */
  _kvo_addCachedDependents: function(queue, keys, dependents, seen) {
    var idx = keys.length,
        func, key, deps ;

    while(--idx >= 0) {
      key  = keys[idx];
      seen.add(key);

      // if the value for this key is a computed property, then add it to the
      // set if it is cacheable, and process any of its dependent keys also.
      func = this[key];
      if (func && (func instanceof Function) && func.isProperty) {
        if (func.isCacheable) queue.push(func); // handle this func
        if ((deps = dependents[key]) && deps.length>0) { // and any dependents
          this._kvo_addCachedDependents(queue, deps, dependents, seen);
        }
      }
    }

  },

  /** @private

    Called by set() whenever it needs to determine which cached dependent
    keys to clear.  Recursively searches dependent keys to determine all
    cached property direcly or indirectly affected.

    The return value is also saved for future reference

    @param {String} key the key to compute
    @returns {Array}
  */
  _kvo_computeCachedDependentsFor: function(key) {
    var cached     = this._kvo_cachedep,
        dependents = this._kvo_dependents,
        keys       = dependents ? dependents[key] : null,
        queue, seen ;
    if (!cached) cached = this._kvo_cachedep = {};

    // if there are no dependent keys, then just set and return null to avoid
    // this mess again.
    if (!keys || keys.length===0) return cached[key] = null;

    // there are dependent keys, so we need to do the work to find out if
    // any of them or their dependent keys are cached.
    queue = cached[key] = [];
    seen  = SC._TMP_SEEN_SET = (SC._TMP_SEEN_SET || SC.CoreSet.create());
    seen.add(key);
    this._kvo_addCachedDependents(queue, keys, dependents, seen);
    seen.clear(); // reset

    if (queue.length === 0) queue = cached[key] = null ; // turns out nothing
    return queue ;
  },

  // ..........................................
  // OBSERVERS
  //

  _kvo_for: function(kvoKey, type) {
    var ret = this[kvoKey] ;

    if (!this._kvo_cloned) this._kvo_cloned = {} ;

    // if the item does not exist, create it.  Unless type is passed,
    // assume array.
    if (!ret) {
      ret = this[kvoKey] = (type === undefined) ? [] : type.create();
      this._kvo_cloned[kvoKey] = YES ;

    // if item does exist but has not been cloned, then clone it.  Note
    // that all types must implement copy().0
    } else if (!this._kvo_cloned[kvoKey]) {
      ret = this[kvoKey] = ret.copy();
      this._kvo_cloned[kvoKey] = YES;
    }

    return ret ;
  },

  /**
    Adds an observer on a property.

    This is the core method used to register an observer for a property.

    Once you call this method, anytime the key's value is set, your observer
    will be notified.  Note that the observers are triggered anytime the
    value is set, regardless of whether it has actually changed.  Your
    observer should be prepared to handle that.

    You can also pass an optional context parameter to this method.  The
    context will be passed to your observer method whenever it is triggered.
    Note that if you add the same target/method pair on a key multiple times
    with different context parameters, your observer will only be called once
    with the last context you passed.

    h2. Observer Methods

    Observer methods you pass should generally have the following signature if
    you do not pass a "context" parameter:

    {{{
      fooDidChange: function(sender, key, value, rev);
    }}}

    The sender is the object that changed.  The key is the property that
    changes.  The value property is currently reserved and unused.  The rev
    is the last property revision of the object when it changed, which you can
    use to detect if the key value has really changed or not.

    If you pass a "context" parameter, the context will be passed before the
    revision like so:

    {{{
      fooDidChange: function(sender, key, value, context, rev);
    }}}

    Usually you will not need the value, context or revision parameters at
    the end.  In this case, it is common to write observer methods that take
    only a sender and key value as parameters or, if you aren't interested in
    any of these values, to write an observer that has no parameters at all.

    @param key {String} the key to observer
    @param target {Object} the target object to invoke
    @param method {String|Function} the method to invoke.
    @param context {Object} optional context
    @returns {SC.Object} self
  */
  addObserver: function(key, target, method, context) {
    var kvoKey, chain, chains, observers;

    // normalize.  if a function is passed to target, make it the method.
    if (method === undefined) {
      method = target; target = this ;
    }
    if (!target) target = this ;

    if (typeof method === "string") method = target[method] ;
    if (!method) throw "You must pass a method to addObserver()" ;

    // Normalize key...
    key = key.toString() ;
    if (key.indexOf('.') >= 0) {

      // create the chain and save it for later so we can tear it down if
      // needed.
      chain = SC._ChainObserver.createChain(this, key, target, method, context);
      chain.masterTarget = target;
      chain.masterMethod = method ;

      // Save in set for chain observers.
      this._kvo_for(SC.keyFor('_kvo_chains', key)).push(chain);

    // Create observers if needed...
    } else {

      // Special case to support reduced properties.  If the property
      // key begins with '@' and its value is unknown, then try to get its
      // value.  This will configure the dependent keys if needed.
      if ((this[key] === undefined) && (key.indexOf('@') === 0)) {
        this.get(key) ;
      }

      if (target === this) target = null ; // use null for observers only.
      kvoKey = SC.keyFor('_kvo_observers', key);
      this._kvo_for(kvoKey, SC.ObserverSet).add(target, method, context);
      this._kvo_for('_kvo_observed_keys', SC.CoreSet).add(key) ;
    }

    if (this.didAddObserver) this.didAddObserver(key, target, method);
    return this;
  },

  /**
    Remove an observer you have previously registered on this object.  Pass
    the same key, target, and method you passed to addObserver() and your
    target will no longer receive notifications.

    @returns {SC.Observable} reciever
  */
  removeObserver: function(key, target, method) {

    var kvoKey, chains, chain, observers, idx ;

    // normalize.  if a function is passed to target, make it the method.
    if (method === undefined) {
      method = target; target = this ;
    }
    if (!target) target = this ;

    if (typeof method === "string") method = target[method] ;
    if (!method) throw "You must pass a method to removeObserver()" ;

    // if the key contains a '.', this is a chained observer.
    key = key.toString() ;
    if (key.indexOf('.') >= 0) {

      // try to find matching chains
      kvoKey = SC.keyFor('_kvo_chains', key);
      if (chains = this[kvoKey]) {

        // if chains have not been cloned yet, do so now.
        chains = this._kvo_for(kvoKey) ;

        // remove any chains
        idx = chains.length;
        while(--idx >= 0) {
          chain = chains[idx];
          if (chain && (chain.masterTarget===target) && (chain.masterMethod===method)) {
            chains[idx] = chain.destroyChain() ;
          }
        }
      }

    // otherwise, just like a normal observer.
    } else {
      if (target === this) target = null ; // use null for observers only.
      kvoKey = SC.keyFor('_kvo_observers', key) ;
      if (observers = this[kvoKey]) {
        // if observers have not been cloned yet, do so now
        observers = this._kvo_for(kvoKey) ;
        observers.remove(target, method) ;
        if (observers.members.length == 0) {
          this._kvo_for('_kvo_observed_keys', SC.CoreSet).remove(key);
        }
      }
    }

    if (this.didRemoveObserver) this.didRemoveObserver(key, target, method);
    return this;
  },

  /**
    Returns YES if the object currently has observers registered for a
    particular key.  You can use this method to potentially defer performing
    an expensive action until someone begins observing a particular property
    on the object.

    @param {String} key key to check
    @returns {Boolean}
  */
  hasObserverFor: function(key) {
    SC.Observers.flush(this) ; // hookup as many observers as possible.

    var observers = this[SC.keyFor('_kvo_observers', key)],
        locals    = this[SC.keyFor('_kvo_local', key)],
        members ;

    if (locals && locals.length>0) return YES ;
    if (observers && observers.members.length > 0) return YES ;
    return NO ;
  },

  /**
    This method will register any observers and computed properties saved on
    the object.  Normally you do not need to call this method youself.  It
    is invoked automatically just before property notifications are sent and
    from the init() method of SC.Object.  You may choose to call this
    from your own initialization method if you are using SC.Observable in
    a non-SC.Object-based object.

    This method looks for several private variables, which you can setup,
    to initialize:

      - _observers: this should contain an array of key names for observers
        you need to configure.

      - _bindings: this should contain an array of key names that configure
        bindings.

      - _properties: this should contain an array of key names for computed
        properties.

    @returns {Object} this
  */
  initObservable: function() {
    if (this._observableInited) return ;
    this._observableInited = YES ;

    var loc, keys, key, value, observer, propertyPaths, propertyPathsLength,
        len, ploc, path, dotIndex, root, propertyKey, keysLen;

    // Loop through observer functions and register them
    if (keys = this._observers) {
      len = keys.length ;
      for(loc=0;loc<len;loc++) {
        key = keys[loc]; observer = this[key] ;
        propertyPaths = observer.propertyPaths ;
        propertyPathsLength = (propertyPaths) ? propertyPaths.length : 0 ;
        for(ploc=0;ploc<propertyPathsLength;ploc++) {
          path = propertyPaths[ploc] ;
          dotIndex = path.indexOf('.') ;
          // handle most common case, observing a local property
          if (dotIndex < 0) {
            this.addObserver(path, this, observer) ;

          // next most common case, use a chained observer
          } else if (path.indexOf('*') === 0) {
            this.addObserver(path.slice(1), this, observer) ;

          // otherwise register the observer in the observers queue.  This
          // will add the observer now or later when the named path becomes
          // available.
          } else {
            root = null ;

            // handle special cases for observers that look to the local root
            if (dotIndex === 0) {
              root = this; path = path.slice(1) ;
            } else if (dotIndex===4 && path.slice(0,5) === 'this.') {
              root = this; path = path.slice(5) ;
            } else if (dotIndex<0 && path.length===4 && path === 'this') {
              root = this; path = '';
            }

            SC.Observers.addObserver(path, this, observer, root);
          }
        }
      }
    }

    // Add Bindings
    this.bindings = []; // will be filled in by the bind() method.
    if (keys = this._bindings) {
      for(loc=0, keysLen = keys.length; loc < keysLen;loc++) {
        // get propertyKey
        key = keys[loc] ; value = this[key] ;
        propertyKey = key.slice(0,-7) ; // contentBinding => content
        this[key] = this.bind(propertyKey, value) ;
      }
    }

    // Add Properties
    if (keys = this._properties) {
      for(loc=0, keysLen = keys.length; loc<keysLen;loc++) {
        key = keys[loc];
        if (value = this[key]) {

          // activate cacheable only if needed for perf reasons
          if (value.isCacheable) this._kvo_cacheable = YES;

          // register dependent keys
          if (value.dependentKeys && (value.dependentKeys.length>0)) {
            this.registerDependentKey(key, value.dependentKeys) ;
          }
        }
      }
    }

  },

  // ..........................................
  // NOTIFICATION
  //

  /**
    Returns an array with all of the observers registered for the specified
    key.  This is intended for debugging purposes only.  You generally do not
    want to rely on this method for production code.

    @params key {String} the key to evaluate
    @returns {Array} array of Observer objects, describing the observer.
  */
  observersForKey: function(key) {
    var observers = this._kvo_for('_kvo_observers', key) ;
    return observers.members ;
  },

  // this private method actually notifies the observers for any keys in the
  // observer queue.  If you pass a key it will be added to the queue.
  _notifyPropertyObservers: function(key) {
    if (!this._observableInited) this.initObservable() ;

    SC.Observers.flush(this) ; // hookup as many observers as possible.

    var log = SC.LOG_OBSERVERS && !(this.LOG_OBSERVING===NO),
        observers, changes, dependents, starObservers, idx, keys, rev,
        members, membersLength, member, memberLoc, target, method, loc, func,
        context, spaces, cache ;

    if (log) {
      spaces = SC.KVO_SPACES = (SC.KVO_SPACES || '') + '  ';
      console.log('%@%@: notifying observers after change to key "%@"'.fmt(spaces, this, key));
    }

    // Get any starObservers -- they will be notified of all changes.
    starObservers =  this['_kvo_observers_*'] ;

    // prevent notifications from being sent until complete
    this._kvo_changeLevel = (this._kvo_changeLevel || 0) + 1;

    // keep sending notifications as long as there are changes
    while(((changes = this._kvo_changes) && (changes.length > 0)) || key) {

      // increment revision
      rev = ++this.propertyRevision ;

      // save the current set of changes and swap out the kvo_changes so that
      // any set() calls by observers will be saved in a new set.
      if (!changes) changes = SC.CoreSet.create() ;
      this._kvo_changes = null ;

      // Add the passed key to the changes set.  If a '*' was passed, then
      // add all keys in the observers to the set...
      // once finished, clear the key so the loop will end.
      if (key === '*') {
        changes.add('*') ;
        changes.addEach(this._kvo_for('_kvo_observed_keys', SC.CoreSet));

      } else if (key) changes.add(key) ;

      // Now go through the set and add all dependent keys...
      if (dependents = this._kvo_dependents) {

        // NOTE: each time we loop, we check the changes length, this
        // way any dependent keys added to the set will also be evaluated...
        for(idx=0;idx<changes.length;idx++) {
          key = changes[idx] ;
          keys = dependents[key] ;

          // for each dependent key, add to set of changes.  Also, if key
          // value is a cacheable property, clear the cached value...
          if (keys && (loc = keys.length)) {
            if (log) {
              console.log("%@...including dependent keys for %@: %@".fmt(spaces, key, keys));
            }
            cache = this._kvo_cache;
            if (!cache) cache = this._kvo_cache = {};
            while(--loc >= 0) {
              changes.add(key = keys[loc]);
              if (func = this[key]) {
                this[func.cacheKey] = undefined;
                cache[func.cacheKey] = cache[func.lastSetValueKey] = undefined;
              } // if (func=)
            } // while (--loc)
          } // if (keys &&
        } // for(idx...
      } // if (dependents...)

      // now iterate through all changed keys and notify observers.
      while(changes.length > 0) {
        key = changes.pop() ; // the changed key

        // find any observers and notify them...
        observers = this[SC.keyFor('_kvo_observers', key)];

        if (observers) {
          members = observers.members ;
          membersLength = members.length ;
          for(memberLoc=0;memberLoc < membersLength; memberLoc++) {
            member = members[memberLoc] ;

            if (member[3] === rev) continue ; // skip notified items.

            if(!member[1]) console.log(member);

            target = member[0] || this;
            method = member[1] ;
            context = member[2];
            member[3] = rev;

            if (log) console.log('%@...firing observer on %@ for key "%@"'.fmt(spaces, target, key));
            if (context !== undefined) {
              method.call(target, this, key, null, context, rev);
            } else {
              method.call(target, this, key, null, rev) ;
            }
          }
        }

        // look for local observers.  Local observers are added by SC.Object
        // as an optimization to avoid having to add observers for every
        // instance when you are just observing your local object.
        members = this[SC.keyFor('_kvo_local', key)];
        if (members) {
          membersLength = members.length ;
          for(memberLoc=0;memberLoc<membersLength;memberLoc++) {
            member = members[memberLoc];
            method = this[member] ; // try to find observer function
            if (method) {
              if (log) console.log('%@...firing local observer %@.%@ for key "%@"'.fmt(spaces, this, member, key));
              method.call(this, this, key, null, rev);
            }
          }
        }

        // if there are starObservers, do the same thing for them
        if (starObservers && key !== '*') {
          members = starObservers.members ;
          membersLength = members.length ;
          for(memberLoc=0;memberLoc < membersLength; memberLoc++) {
            member = members[memberLoc] ;
            target = member[0] || this;
            method = member[1] ;
            context = member[2] ;

            if (log) console.log('%@...firing * observer on %@ for key "%@"'.fmt(spaces, target, key));
            if (context !== undefined) {
              method.call(target, this, key, null, context, rev);
            } else {
              method.call(target, this, key, null, rev) ;
            }
          }
        }

        // if there is a default property observer, call that also
        if (this.propertyObserver) {
          if (log) console.log('%@...firing %@.propertyObserver for key "%@"'.fmt(spaces, this, key));
          this.propertyObserver(this, key, null, rev);
        }
      } // while(changes.length>0)

      // changes set should be empty. release it for reuse
      if (changes) changes.destroy() ;

      // key is no longer needed; clear it to avoid infinite loops
      key = null ;

    } // while (changes)

    // done with loop, reduce change level so that future sets can resume
    this._kvo_changeLevel = (this._kvo_changeLevel || 1) - 1;

    if (log) SC.KVO_SPACES = spaces.slice(0, -2);

    return YES ; // finished successfully
  },

  // ..........................................
  // BINDINGS
  //

  /**
    Manually add a new binding to an object.  This is the same as doing
    the more familiar propertyBinding: 'property.path' approach.

    @param {String} toKey the key to bind to
    @param {Object} target target or property path to bind from
    @param {String|Function} method method for target to bind from
    @returns {SC.Binding} new binding instance
  */
  bind: function(toKey, target, method) {

    var binding , pathType;

    // normalize...
    if (method !== undefined) target = [target, method];

    // if a string or array (i.e. tuple) is passed, convert this into a
    // binding.  If a binding default was provided, use that.
    pathType = typeof target;

    if (pathType === "string" || (pathType === "object" && (target instanceof Array))) {
      binding = this[toKey + 'BindingDefault'] || SC.Binding;
      binding = binding.beget().from(target) ;
    } else binding = target ;

    // finish configuring the binding and then connect it.
    binding = binding.to(toKey, this).connect() ;
    this.bindings.push(binding) ;

    return binding ;
  },

  /**
<<<<<<< HEAD
    didChangeFor allows you to determine if a property has changed since the
    last time the method was called. You must pass a unique context as the
    first parameter (so didChangeFor can identify which method is calling it),
    followed by a list of keys that should be checked for changes.

    For example, in your render method you might pass the following context:
=======
    didChangeFor makes it easy for you to verify that you haven't seen any
    changed values.  You need to use this if your method observes multiple
    properties.  To use this, call it like this:

>>>>>>> b975fb2a
    if (this.didChangeFor('render','height','width')) {
       // Only render if changed
    }
<<<<<<< HEAD

    In your view's update method, you might instead pass 'update':

    if (this.didChangeFor('update', 'height', 'width')) {
      // Only update height and width properties
    }

    This method works by comparing property revision counts. Every time a
    property changes, an internal counter is incremented. When didChangeFor is
    invoked, the current revision count of the property is compared to the
    revision count from the last time this method was called.

    @param {String|Object} context a unique identifier
    @param {String…} propertyNames one or more property names
  */
 didChangeFor: function(context) {
=======
  */
  didChangeFor: function(context) {
>>>>>>> b975fb2a
    var valueCache, revisionCache, seenValues, seenRevisions, ret,
        currentRevision, idx, key, value;
    context = SC.hashFor(context) ; // get a hash key we can use in caches.

    // setup caches...
    valueCache = this._kvo_didChange_valueCache ;
    if (!valueCache) valueCache = this._kvo_didChange_valueCache = {};
    revisionCache = this._kvo_didChange_revisionCache;
    if (!revisionCache) revisionCache=this._kvo_didChange_revisionCache={};

    // get the cache of values and revisions already seen in this context
    seenValues = valueCache[context] || {} ;
    seenRevisions = revisionCache[context] || {} ;

    // prepare too loop!
    ret = false ;
    currentRevision = this._kvo_revision || 0  ;
    idx = arguments.length ;
    while(--idx >= 1) {  // NB: loop only to 1 to ignore context arg.
      key = arguments[idx];

      // has the kvo revision changed since the last time we did this?
      if (seenRevisions[key] != currentRevision) {
        // yes, check the value with the last seen value
        value = this.get(key) ;
        if (seenValues[key] !== value) {
          ret = true ; // did change!
          seenValues[key] = value;
        }
      }
      seenRevisions[key] = currentRevision;
    }

    valueCache[context] = seenValues ;
    revisionCache[context] = seenRevisions ;
    return ret ;
  },

  /**
    Sets the property only if the passed value is different from the
    current value.  Depending on how expensive a get() is on this property,
    this may be more efficient.

    NOTE: By default, the set() method will not set the value unless it has
    changed. However, this check can skipped by setting .property().indempotent(NO)
    setIfChanged() may be useful in this case.

    @param key {String|Hash} the key to change
    @param value {Object} the value to change
    @returns {SC.Observable}
  */
  setIfChanged: function(key, value) {
    if(value === undefined && SC.typeOf(key) === SC.T_HASH) {
      var hash = key;
      
      for(key in hash) {
        if (!hash.hasOwnProperty(key)) continue;
        this.setIfChanged(key, hash[key]);
      }
      
      return this;
    }
    
    return (this.get(key) !== value) ? this.set(key, value) : this ;
  },

  /**
    Navigates the property path, returning the value at that point.

    If any object in the path is undefined, returns undefined.
  */
  getPath: function(path) {
    var tuple = SC.tupleForPropertyPath(path, this) ;
    if (tuple === null || tuple[0] === null) return undefined ;
    return tuple[0].get(tuple[1]) ;
  },

  /**
    Navigates the property path, finally setting the value.

    @param path {String} the property path to set
    @param value {Object} the value to set
    @returns {SC.Observable}
  */
  setPath: function(path, value) {
    if (path.indexOf('.') >= 0) {
      var tuple = SC.tupleForPropertyPath(path, this) ;
      if (!tuple || !tuple[0]) return null ;
      tuple[0].set(tuple[1], value) ;
    } else this.set(path, value) ; // shortcut
    return this;
  },

  /**
    Navigates the property path, finally setting the value but only if
    the value does not match the current value.  This will avoid sending
    unecessary change notifications.

    @param path {String} the property path to set
    @param value {Object} the value to set
    @returns {Object} this
  */
  setPathIfChanged: function(path, value) {
    if (path.indexOf('.') >= 0) {
      var tuple = SC.tupleForPropertyPath(path, this) ;
      if (!tuple || !tuple[0]) return null ;
      if (tuple[0].get(tuple[1]) !== value) {
        tuple[0].set(tuple[1], value) ;
      }
    } else this.setIfChanged(path, value) ; // shortcut
    return this;
  },

  /**
    Convenience method to get an array of properties.

    Pass in multiple property keys or an array of property keys.  This
    method uses getPath() so you can also pass key paths.

    @returns {Array} Values of property keys.
  */
  getEach: function() {
    var keys = SC.A(arguments),
        ret = [], idx, idxLen;
    for(idx=0, idxLen = keys.length; idx < idxLen;idx++) {
      ret[ret.length] = this.getPath(keys[idx]);
    }
    return ret ;
  },


  /**
    Increments the value of a property.

    @param key {String} property name
    @param increment {Number} the amount to increment (optional)
    @returns {Number} new value of property
  */
  incrementProperty: function(key,increment) {
    if (!increment) increment = 1;
    this.set(key,(this.get(key) || 0)+increment);
    return this.get(key) ;
  },

  /**
    Decrements the value of a property.

    @param key {String} property name
    @param increment {Number} the amount to decrement (optional)
    @returns {Number} new value of property
  */
  decrementProperty: function(key,increment) {
    if (!increment) increment = 1;
    this.set(key,(this.get(key) || 0) - increment) ;
    return this.get(key) ;
  },

  /**
    Inverts a property.  Property should be a bool.

    @param key {String} property name
    @param value {Object} optional parameter for "true" value
    @param alt {Object} optional parameter for "false" value
    @returns {Object} new value
  */
  toggleProperty: function(key,value,alt) {
    if (value === undefined) value = true ;
    if (alt === undefined) alt = false ;
    value = (this.get(key) == value) ? alt : value ;
    this.set(key,value);
    return this.get(key) ;
  },

  /**
    Convenience method to call propertyWillChange/propertyDidChange.

    Sometimes you need to notify observers that a property has changed value
    without actually changing this value.  In those cases, you can use this
    method as a convenience instead of calling propertyWillChange() and
    propertyDidChange().

    @param key {String} The property key that has just changed.
    @param value {Object} The new value of the key.  May be null.
    @returns {SC.Observable}
  */
  notifyPropertyChange: function(key, value) {
    this.propertyWillChange(key) ;
    this.propertyDidChange(key, value) ;
    return this;
  },

  /**
    Notifies all of observers of a property changes.

    Sometimes when you make a major update to your object, it is cheaper to
    simply notify all observers that their property might have changed than
    to figure out specifically which properties actually did change.

    In those cases, you can simply call this method to notify all property
    observers immediately.  Note that this ignores property groups.

    @returns {SC.Observable}
  */
  allPropertiesDidChange: function() {
    this._kvo_cache = null; //clear cached props
    this._notifyPropertyObservers('*') ;
    return this ;
  },

  addProbe: function(key) { this.addObserver(key,SC.logChange); },
  removeProbe: function(key) { this.removeObserver(key,SC.logChange); },

  /**
    Logs the named properties to the console.

    @param {String...} propertyNames one or more property names
  */
  logProperty: function() {
    var props = SC.$A(arguments),
        prop, propsLen, idx;
    for(idx=0, propsLen = props.length; idx<propsLen; idx++) {
      prop = props[idx] ;
      console.log('%@:%@: '.fmt(SC.guidFor(this), prop), this.get(prop)) ;
    }
  },

  propertyRevision: 1

} ;

/** @private used by addProbe/removeProbe */
SC.logChange = function logChange(target, key, value) {
  console.log("CHANGE: %@[%@] =>".fmt(target, key), target.get(key));
};

/**
  Retrieves a property from an object, using get() if the
  object implements SC.Observable.

  @param  {Object}  object  the object to query
  @param  {String}  key the property to retrieve
*/
SC.mixin(SC, {
  get: function(object, key) {
    if (!object) return undefined;
    if (key === undefined) return this[object];
    if (object.get) return object.get(key);
    return object[key];
  }
});

// Make all Array's observable
SC.mixin(Array.prototype, SC.Observable) ;<|MERGE_RESOLUTION|>--- conflicted
+++ resolved
@@ -1108,23 +1108,15 @@
   },
 
   /**
-<<<<<<< HEAD
     didChangeFor allows you to determine if a property has changed since the
     last time the method was called. You must pass a unique context as the
     first parameter (so didChangeFor can identify which method is calling it),
     followed by a list of keys that should be checked for changes.
 
     For example, in your render method you might pass the following context:
-=======
-    didChangeFor makes it easy for you to verify that you haven't seen any
-    changed values.  You need to use this if your method observes multiple
-    properties.  To use this, call it like this:
-
->>>>>>> b975fb2a
     if (this.didChangeFor('render','height','width')) {
        // Only render if changed
     }
-<<<<<<< HEAD
 
     In your view's update method, you might instead pass 'update':
 
@@ -1140,11 +1132,7 @@
     @param {String|Object} context a unique identifier
     @param {String…} propertyNames one or more property names
   */
- didChangeFor: function(context) {
-=======
-  */
   didChangeFor: function(context) {
->>>>>>> b975fb2a
     var valueCache, revisionCache, seenValues, seenRevisions, ret,
         currentRevision, idx, key, value;
     context = SC.hashFor(context) ; // get a hash key we can use in caches.
