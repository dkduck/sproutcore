// ========================================================================
// SproutCore
// copyright 2006-2008 Sprout Systems, Inc.
// ========================================================================

require('foundation/set');

/**
  @namespace 
  
  Key-Value-Observing (KVO) simply allows one object to observe changes to a 
  property on another object. It is one of the fundamental ways that models, 
  controllers and views communicate with each other in a SproutCore 
  application.  Any object that has this module applied to it can be used in 
  KVO-operations.
  
  This module is applied automatically to all objects that inherit from
  SC.Object, which includes most objects bundled with the SproutCore 
  framework.  You will not generally apply this module to classes yourself,
  but you will use the features provided by this module frequently, so it is
  important to understand how to use it.
  
  h2. Enabling Key Value Observing

  With KVO, you can write functions that will be called automatically whenever 
  a property on a particular object changes.  You can use this feature to
  reduce the amount of "glue code" that you often write to tie the various 
  parts of your application together.
  
  To use KVO, just use the KVO-aware methods get() and set() to access 
  properties instead of accessing properties directly.  Instead of writing:
  
  {{{
    var aName = contact.firstName ;
    contact.firstName = 'Charles' ;
  }}}

  use:

  {{{
    var aName = contact.get('firstName') ;
    contact.set('firstName', 'Charles') ;
  }}}
  
  get() and set() work just like the normal "dot operators" provided by 
  JavaScript but they provide you with much more power, including not only
  observing but computed properties as well.

  h2. Observing Property Changes

  You typically observe property changes simply by adding the observes() 
  call to the end of your method declarations in classes that you write.  For
  example:
  
  {{{
    SC.Object.create({
      valueObserver: function() {
        // Executes whenever the "Value" property changes
      }.observes('value')
    }) ;
  }}}
  
  Although this is the most common way to add an observer, this capability is
  actually built into the SC.Object class on top of two methods defined in
  this mixin called addObserver() and removeObserver().  You can use these two
  methods to add and remove observers yourself if you need to do so at run 
  time.  
  
  To add an observer for a property, just call:
  
  {{{
    object.addObserver('propertyKey', targetObject, targetAction) ;
  }}}
  
  This will call the 'targetAction' method on the targetObject to be called
  whenever the value of the propertyKey changes.
  
  
  h2. Implementing Manual Change Notifications
  
  Sometimes you may want to control the rate at which notifications for 
  a property are delivered, for example by checking first to make sure 
  that the value has changed.
  
  To do this, you need to implement a computed property for the property 
  you want to change and override automaticallyNotifiesObserversFor().
  
  The example below will only notify if the "balance" property value actually
  changes:
  
  {{{
    
    automaticallyNotifiesObserversFor: function(key) {
      return (key === 'balance') ? NO : sc_super() ;
    },
    
    balance: function(key, value) {
      var balance = this._balance ;
      if ((value !== undefined) && (balance !== value)) {
        this.propertyWillChange(key) ;
        balance = this._balance = value ;
        this.propertyDidChange(key) ;
      }
      return balance ;
    }
    
  }}}

*/
SC.Observable = {

  /**
    Determines whether observers should be automatically notified of changes
    to a key.
    
    If you are manually implementing change notifications for a property, you
    can override this method to return NO for properties you do not want the
    observing system to automatically notify for.
    
    The default implementation always returns YES.
    
    @param key {String} the key that is changing
    @returns {Boolean} YES if automatic notification should occur.
  */
  automaticallyNotifiesObserversFor: function(key) { 
    return YES;
  },

  // ..........................................
  // PROPERTIES
  // 
  // Use these methods to get/set properties.  This will handle observing
  // notifications as well as allowing you to define functions that can be 
  // used as properties.

  /**  
    Retrieves the value of key from the object.
    
    This method is generally very similar to using object[key] or object.key,
    however it supports both computed properties and the unknownProperty
    handler.
    
    *Computed Properties*
    
    Computed properties are methods defined with the property() modifier
    declared at the end, such as:
    
    {{{
      fullName: function() {
        return this.getEach('firstName', 'lastName').compact().join(' ');
      }.property('firstName', 'lastName')
    }}}
    
    When you call get() on a computed property, the property function will be
    called and the return value will be returned instead of the function
    itself.
    
    *Unknown Properties*
    
    Likewise, if you try to call get() on a property whose values is
    undefined, the unknownProperty() method will be called on the object.
    If this method reutrns any value other than undefined, it will be returned
    instead.  This allows you to implement "virtual" properties that are 
    not defined upfront.
    
    @param key {String} the property to retrieve
    @returns {Object} the property value or undefined.
    
  */
  get: function(key) {
    var ret = this[key] ;
    if (ret === undefined) {
      return this.unknownProperty(key) ;
    } else if (ret && ret.isProperty) {
      return ret.call(this,key) ;
    } else return ret ;
  },

  /**  
    Sets the key equal to value.
    
    This method is generally very similar to calling object[key] = value or
    object.key = value, except that it provides support for computed 
    properties, the unknownProperty() method and property observers.
    
    *Computed Properties*
    
    If you try to set a value on a key that has a computed property handler
    defined (see the get() method for an example), then set() will call
    that method, passing both the value and key instead of simply changing 
    the value itself.  This is useful for those times when you need to 
    implement a property that is composed of one or more member
    properties.
    
    *Unknown Properties*
    
    If you try to set a value on a key that is undefined in the target 
    object, then the unknownProperty() handler will be called instead.  This
    gives you an opportunity to implement complex "virtual" properties that
    are not predefined on the obejct.  If unknownProperty() returns 
    undefined, then set() will simply set the value on the object.
    
    *Property Observers*
    
    In addition to changing the property, set() will also register a 
    property change with the object.  Unless you have placed this call 
    inside of a beginPropertyChanges() and endPropertyChanges(), any "local"
    observers (i.e. observer methods declared on the same object), will be
    called immediately.  Any "remote" observers (i.e. observer methods 
    declared on another object) will be placed in a queue and called at a
    later time in a coelesced manner.
    
    *Chaining*
    
    In addition to property changes, set() returns the value of the object
    itself so you can do chaining like this:
    
    {{{
      record.set('firstName', 'Charles').set('lastName', 'Jolley');
    }}}
    
    @param key {String} the property to set
    @param value {Object} the value to set or null.
    @returns {this}
  */
  set: function(key, value) {
    var func = this[key] ;
    var ret = value ;
    
    var notify = this.automaticallyNotifiesObserversFor(key) ;
    
    if (notify) this.propertyWillChange(key) ;
    
    // set the value.
    if (func && func.isProperty) {
      ret = func.call(this,key,value) ;
    } else if (func === undefined) {
      ret = this.unknownProperty(key,value) ;
    } else ret = this[key] = value ;
    
    // post out notifications.
    if (notify) this.propertyDidChange(key, ret) ;
    return this ;
  },

  /**  
    Called whenever you try to get or set an undefined property.
    
    This is a generic property handler.  If you define it, it will be called
    when the named property is not yet set in the object.  The default does
    nothing.
    
    @param key {String} the key that was requested
    @param value {Object} The value if called as a setter, undefined if called as a getter.
    @returns {Object} The new value for key.
  */
  unknownProperty: function(key,value) {
    if (!(value === undefined)) { this[key] = value; }
    return value ;
  },

  /**  
    Begins a grouping of property changes.
    
    You can use this method to group property changes so that notifications
    will not be sent until the changes are finished.  If you plan to make a 
    large number of changes to an object at one time, you should call this 
    method at the beginning of the changes to suspend change notifications.
    When you are done making changes, all endPropertyChanges() to allow 
    notification to resume.
    
    @returns {this}
  */
  beginPropertyChanges: function() {
    this._kvo_changeLevel = (this._kvo_changeLevel || 0) + 1; 
    return this;
  },

  /**  
    Ends a grouping of property changes.
    
    You can use this method to group property changes so that notifications
    will not be sent until the changes are finished.  If you plan to make a 
    large number of changes to an object at one time, you should call 
    beginsPropertyChanges() at the beginning of the changes to suspend change 
    notifications. When you are done making changes, call this method to allow 
    notification to resume.
    
    @returns {this}
  */
  endPropertyChanges: function() {
    var level = this._kvo_changeLevel = (this._kvo_changeLevel || 1) - 1 ;
    if ((level<=0) && this._kvo_changes && (this._kvo_changes.length>0)) {
      this._notifyPropertyObservers() ;
    } 
    return this ;
  },

  /**  
    Notify the observer system that a property is about to change.

    Sometimes you need to change a value directly or indirectly without 
    actually calling get() or set() on it.  In this case, you can use this 
    method and propertyDidChange() instead.  Calling these two methods 
    together will notify all observers that the property has potentially 
    changed value.
    
    Note that you must always call propertyWillChange and propertyDidChange as 
    a pair.  If you do not, it may get the property change groups out of order 
    and cause notifications to be delivered more often than you would like.
    
    @param key {String} The property key that is about to change.
    @returns {this}
  */
  propertyWillChange: function(key) {
    return this ;
  },

  /**  
    Notify the observer system that a property has just changed.

    Sometimes you need to change a value directly or indirectly without 
    actually calling get() or set() on it.  In this case, you can use this 
    method and propertyWillChange() instead.  Calling these two methods 
    together will notify all observers that the property has potentially 
    changed value.
    
    Note that you must always call propertyWillChange and propertyDidChange as 
    a pair. If you do not, it may get the property change groups out of order 
    and cause notifications to be delivered more often than you would like.
    
    @param key {String} The property key that has just changed.
    @param value {Object} The new value of the key.  May be null.
    @returns {this}
  */
  propertyDidChange: function(key,value) {

    this._kvo_revision = (this._kvo_revision || 0) + 1; 
    var level = this._kvo_changeLevel || 0 ;

    // save in the change set if queuing changes
    if (level > 0) {
      var changes = this._kvo_changes ;
      if (!changes) changes = this._kvo_changes = SC.Set.create() ;
      changes.add(key) ;
      
    // otherwise notify property observers immediately
    } else this._notifyPropertyObservers(key) ;
    
    return this ;
  },

  // ..........................................
  // DEPENDENT KEYS
  // 

  /**
    Use this to indicate that one key changes if other keys it depends on 
    change.
    
    You generally do not call this method, but instead pass dependent keys to
    your property() method when you declare a computed property.
    
    You can call this method during your init to register the keys that should
    trigger a change notification for your computed properties.  
    
    @param key {String} the dependent key followed by any keys the key depends on.
    @returns {Object} this
  */  
  registerDependentKey: function(key) {
    var idx = arguments.length ;
    var dependents = this._kvo_dependents ;
    if (!dependents) this._kvo_dependents = dependents = {} ;

    // note that we store dependents as simple arrays instead of using set.
    // we assume that in general you won't call registerDependentKey() more
    // than once for a particular base key.  Even if you do, the added cost
    // of having dups is minor.
    
    // for each key, build array of dependents, add this key...
    // note that we ignore the first argument since it is the key...
    while(--idx >= 1) {
      var dep = arguments[idx] ;
      
      // handle the case where the user passes arrays of keys...
      if ($type(dep) === T_ARRAY) {
        var array = dep ;  var arrayIdx = array.length;
        while(--arrayIdx >= 0) {
          var dep = array[arrayIdx] ;
          var queue = dependents[dep] ;
          if (!queue) queue = dependents[dep] = [] ;
          queue.push(key) ;
        }
        
      // otherwise, just add the key.
      } else {
        var queue = dependents[dep] ;
        if (!queue) queue = dependents[dep] = [] ;
        queue.push(key) ;
      }
    }
  },
  
  // ..........................................
  // OBSERVERS
  // 

  /**  
    Adds an observer on a property.
    
    This is the core method used to register an observer for a property.
    
    Once you call this method, anytime the key's value is set, your observer
    will be notified.  Note that the observers are triggered anytime the
    value is set, regardless of whether it has actually changed.  Your
    observer should be prepared to handle that.
    
    @param key {String} the key to observer
    @param target {Object} the target object to invoke
    @param method {String|Function} the method to invoke.
    @returns {SC.Object} self
  */
  addObserver: function(key,target,method) {
    
    // normalize.  if a function is passed to target, make it the method.
    if (method === undefined) {
      method = target; target = this ;
    }
    if (target == null) target = this ;
    if ($type(method) === T_STRING) method = target[method] ;
    if (method == null) throw "You must pass a method to addObserver()" ;

    // Normalize key...
    key = key.toString() ;
    if (key.indexOf('.') >= 0) {
      
      // create the chain and save it for later so we can tear it down if 
      // needed.
      var chain = SC._ChainObserver.createChain(this, key, target, method);
      chain.masterTarget = target;  chain.masterMethod = method ;
      
      // Save in set for chain observers.
      var chainObservers = this._kvo_chainObservers ;
      if (!chainObservers) chainObservers = this._kvo_chainObservers = {};
      var chains = chainObservers[key] ;
      if (!chains) chains = chainObservers[key] = [];
      chains.push(chain) ;
      
    // Create observers if needed...
    } else {
      var observers = this._kvo_observers ;
      if (!observers) this._kvo_observers = observers = {} ;

      var observerSet = observers[key] ;
      if (!observerSet) {
        observers[key] = observerSet = SC.beget(SC._ObserverSet);
      }
      observerSet.add(target, method) ; 
    }
    
    return this;

  },

  removeObserver: function(key, target, method) {
    
    // normalize.  if a function is passed to target, make it the method.
    if (method === undefined) {
      method = target; target = this ;
    }
    if (target == null) target = this ;
    if ($type(method) === T_STRING) method = target[method] ;
    if (method == null) throw "You must pass a method to addObserver()" ;

    // if the key contains a '.', this is a chained observer.
    key = key.toString() ;
    if (key.indexOf('.') >= 0) {
      
      // try to find matching chains
      var chainObservers = this._kvo_chainObservers ;
      var chains = (chainObservers) ? chainObservers[key] : null;
      if (chains) {
        var idx = chains.length;
        while(--idx >= 0) {
          var chain = chains[idx] ;
          if (chain && (chain.masterTarget===target) && (chain.masterMethod===method)) {
            chains[idx] = chain.destroyChain() ;
          }
        }
      }

    // otherwise, just like a normal observer.
    } else {
      var observers = this._kvo_observers ;
      if (observers) {
        var observerSet = observers[key] ;
        if (observerSet) observerSet.remove(target, method) ;
      }
    }
    
    return this;
  },
  

  // ..........................................
  // NOTIFICATION
  // 

  // this private method actually notifies the observers for any keys in the
  // observer queue.  If you pass a key it will be added to the queue.
  _notifyPropertyObservers: function(key) {

    // increment revision
    var rev = this.propertyRevision++;

    SC.Observers.flush() ; // hookup as many observers as possible.

    // get the observers.  If there are none, nothing to do!
    var observers = this._kvo_observers ;
    if (!observers) return NO; 
    
    // the set of changed keys...
    var changes = this._kvo_changes;
    if (!changes && key === undefined) return NO; // nothing to do.
    
    // otherwise, create a set to work with.
    if (!changes) changes = SC.Set.create() ;
    this._kvo_changes = this._kvo_altChanges ; // avoid recursion...
    this._kvo_altChanges = null ;
    
    // Add the passed key to the changes set.  If a '*' was passed, then
    // add all keys in the observers to the set...
    if (key === '*') {
      changes.add('*') ;
      for(var key in observers) {
        if (!observers.hasOwnProperty(key)) continue; 
        changes.add(key) ;
      }
    } else if (key) changes.add(key) ;
    
    // Now go through the set and add all dependent keys...
    var dependents = this._kvo_dependents;
    if (dependents) {
      var idx = 0 ;
      
      // note that each time we loop, we check the changes length, this
      // way any dependent keys added to the set will also be evaluated...
      while(idx < changes.length) {
        var key = changes[idx] ;
        var keys = dependents[key] ;
        if (keys) changes.addEach(keys) ;
        idx++ ;
      }
    }
    
    // Get any starObservers -- they will be notified of all changes.
    var starObservers = observers['*'] ;

    // beginPropertyChanges to avoid calling...
    this.beginPropertyChanges() ;
    
    // now iterate through all changed keys and notify observers.
    var idx = changes.length ;
    while(--idx >= 0) {
      var key = changes[idx] ; // the changed key
      
      // find any observers and notify them...
      var observerSet = observers[key] ;
      var members, membersLength, member, memberLoc, target, method ;
      if (observerSet) {
        members = observerSet.getMembers() ;
        membersLength = members.length ;
        for(memberLoc=0;memberLoc < membersLength; memberLoc++) {
          member = members[memberLoc] ;
          target = member[0]; method = member[1] ;
          method.call(target, null, this, key, null, rev) ;
        }
      }
      
      // if there are starObservers, do the same thing for them
      if (starObservers && key !== '*') {
        members = startObservers.getMembers() ;
        membersLength = members.length ;
        for(memberLoc=0;memberLoc < membersLength; memberLoc++) {
          member = members[memberLoc] ;
          target = member[0]; method = member[1] ;
          method.call(target, null, this, key, null, rev) ;
        }
      }
      
      // if there is a default property observer, call that also
      if (this.propertyObserver) this.propertyObserver(this, key, null, rev);
    }
    
    // all done, clear the changes set and save it for later use.
    changes.length = 0;
    this._kvo_altChanges = changes ;    
    
    this.endPropertyChanges() ;
  },

  // ..........................................
  // BINDINGS
  // 
    
  /**  
    Manually add a new binding to an object.  This is the same as doing
    the more familiar propertyBinding: 'property.path' approach.
  */
  bind: function(toKey, fromPropertyPath) {
    
    var r = SC.idt.active ;
    
    var binding ;
    var props = { to: [this, toKey] } ;

    // for strings try to do default relay
    var pathType = $type(fromPropertyPath) ;
    if (pathType == T_STRING || pathType == T_ARRAY) {
      binding = this[toKey + 'BindingDefault'] || SC.Binding.From;
      binding = binding(fromPropertyPath) ;
    } else binding = fromPropertyPath ;

    // check the 'from' value of the relay. if it starts w/
    // '.' || '*' then convert to a local tuple.
    var relayFrom = binding.prototype.from ;
    if ($type(relayFrom) == T_STRING) switch(relayFrom.slice(0,1)) {
      case '*':
      case '.':
        relayFrom = [this,relayFrom.slice(1,relayFrom.length)];
    }        

    if(r) bt = new Date().getTime();

    binding = binding.create(props, { from: relayFrom }) ;
    this.bindings.push(binding) ;

    if (r) SC.idt.b1_t += (new Date().getTime()) - bt ;
    
    return binding ;
  },
  
  /**  
    didChangeFor makes it easy for you to verify that you haven't seen any
    changed values.  You need to use this if your method observes multiple
    properties.  To use this, call it like this:
  
    if (this.didChangeFor('render','height','width')) {
       // DO SOMETHING HERE IF CHANGED.
    }
  */  
  didChangeFor: function(context) { 
    
    // setup caches...
    var valueCache = this._kvo_didChange_valueCache ;
    if (!valueCache) valueCache = this._kvo_didChange_valueChage = {};
    var revisionCache = this._kvo_didChange_revisionCache;
    if (!revisionCache) revisionCache=this._kvo_didChange_revisionChage={};

    // get the cache of values and revisions already seen in this context
    var seenValues = valueCache[context] || {} ;
    var seenRevisions = revisionCache[context] || {} ;
    
    // prepare too loop!
    var ret = false ;
    var currentRevision = this._kvo_revision || 0  ;
    var idx = arguments.length ;
    while(--idx >= 1) {  // NB: loop only to 1 to ignore context arg.
      var key = arguments[idx];
      
      // has the kvo revision changed since the last time we did this?
      if (seenRevisions[key] != currentRevision) {
        // yes, check the value with the last seen value
        var value = this.get(key) ;
        if (seenValues[key] !== value) ret = true ; // did change!
      }
      seenRevisions[key] = currentRevision;
    }
    
    valueCache[context] = seenValues ;
    revisionCache[context] = seenRevisions ;
    return ret ;
  },



  /**
    Sets the property only if the passed value is different from the
    current value.  Depending on how expensive a get() is on this property,
    this may be more efficient.
    
    @param key {String} the key to change
    @param value {Object} the value to change
    @returns {this}
  */
  setIfChanged: function(key, value) {
    return (this.get(key) !== value) ? this.set(key, value) : this ;
  },
  
  /**  
    Navigates the property path, returning the value at that point.
    
    If any object in the path is undefined, returns undefined.
  */
  getPath: function(path) {
    var tuple = SC.Object.tupleForPropertyPath(path, this) ;
    if (tuple[0] === null) return undefined ;
    return tuple[0].get(tuple[1]) ;
  },
  
  /**
    Navigates the property path, finally setting the value.
    
    @param path {String} the property path to set
    @param value {Object} the value to set
    @returns {this}
  */
  setPath: function(path, value) {
    var tuple = SC.Object.tupleForPropertyPath(path, this) ;
    if (tuple[0] == null) return null ;
    tuple[0].set(tuple[1], value) ;
    return this;
  },

  
  /** 
    Convenience method to get an array of properties.
    
    Pass in multiple property keys or an array of property keys.  This
    method uses getPath() so you can also pass key paths.

    @returns {Array} Values of property keys.
  */
  getEach: function() {
    var keys = SC.$A(arguments).flatten() ;
    var ret = [];
    for(var idx=0; idx<keys.length;idx++) {
      ret[ret.length] = this.getPath(keys[idx]);
    }
    return ret ;
  },
  
  
  /**  
    Increments the value of a property.
    
    @param key {String} property name
    @returns {Number} new value of property
  */
  incrementProperty: function(key) { 
    this.set(key,(this.get(key) || 0)+1); 
    return this.get(key) ;
  },

  /**  
    decrements a property
    
    @param key {String} property name
    @returns {Number} new value of property
  */
  decrementProperty: function(key) {
    this.set(key,(this.get(key) || 0) - 1 ) ;
    return this.get(key) ;
  },

  /**  
    Inverts a property.  Property should be a bool.
    
    @param key {String} property name
    @param value {Object} optional parameter for "true" value
    @param alt {Object} optional parameter for "false" value
    @returns {Object} new value
  */
  toggleProperty: function(key,value,alt) { 
    if (value === undefined) value = true ;
    if (alt == undefined) alt = false ;
    value = (this.get(key) == value) ? alt : value ;
    this.set(key,value);
    return this.get(key) ;
  },

  /**  
    Generic property observer called whenever a property on the receiver 
    changes.
    
    If you need to observe a large number of properties on your object, it
    is sometimes more efficient to implement this observer only and then to
    handle requests yourself.  Although this observer will be triggered 
    more often than an observer registered on a specific property, it also
    does not need to be registered which can make it faster to setup your 
    object instance.
    
    You will often implement this observer using a switch statement on the
    key parameter, taking appropriate action. 
    
    @param observer {null} no longer used; usually null
    @param target {Object} the target of the change.  usually this
    @param key {String} the name of the property that changed
    @param value {Object} the new value of the property.
    @param revision {Number} a revision you can use to quickly detect changes.
    @returns {void}
  */
  propertyObserver: function(observer,target,key,value, revision) {},

  /**
    Convenience method to call propertyWillChange/propertyDidChange.
    
    Sometimes you need to notify observers that a property has changed value 
    without actually changing this value.  In those cases, you can use this 
    method as a convenience instead of calling propertyWillChange() and 
    propertyDidChange().
    
    @param key {String} The property key that has just changed.
    @param value {Object} The new value of the key.  May be null.
    @returns {this}
  */
  notifyPropertyChange: function(key, value) {
    this.propertyWillChange(key) ;
    this.propertyDidChange(key, value) ;
    return this; 
  },
  
  /**  
    Notifies all of observers of a property changes.
    
    Sometimes when you make a major update to your object, it is cheaper to
    simply notify all observers that their property might have changed than
    to figure out specifically which properties actually did change.
    
    In those cases, you can simply call this method to notify all property
    observers immediately.  Note that this ignores property groups.
    
    @returns {this}
  */
  allPropertiesDidChange: function() {
    this._notifyPropertyObservers('*') ;
    return this ;
  },

<<<<<<< HEAD
=======
  /**  
    Adds an observer on a property.
    
    This is the core method used to register an observer for a property.
    
    Once you call this method, anytime the key's value is set, your observer
    will be notified.  Note that the observers are triggered anytime the
    value is set, regardless of whether it has actually changed.  Your
    observer should be prepared to handle that.
    
    @param key {String} the key to observer
    @param func {String} the function to call when the key changes.
    @returns {SC.Object}
  */
  addObserver: function(key,func) {
    var kvo = this._kvo() ;

    // if the key contains a '.', then create a chained observer.
    key = key.toString() ;
    var parts = key.split('.') ;
    if (parts.length > 1) {
      var co = SC._ChainObserver.createChain(this,parts,func) ;
      co.masterFunc = func ;
      var chainObservers = kvo.chainObservers[key] || [] ;
      chainObservers.push(co) ;
      kvo.chainObservers[key] = chainObservers ;

    // otherwise, bind as a normal property
    } else {      
      
      // if you add an observer beginning with '@', then we might need to 
      // create or register the property...
      if (this.reducedProperty && (key.charAt(0) === '@')) {
        this.reducedProperty(key, undefined) ; // create if needed...
      }
      
      var observers = kvo.observers[key] = (kvo.observers[key] || []) ;
      var found = false; var loc = observers.length;
      while(!found && --loc >= 0) found = (observers[loc] == func) ;
      if (!found) observers.push(func) ;
    }
    
    return this;

  },

  removeObserver: function(key,func) {
    var kvo = this._kvo() ;

    // if the key contains a '.', this is a chained observer.
    key = key.toString() ;
    var parts = key.split('.') ;
    if (parts.length > 1) {
      var chainObservers = kvo.chainObserver[key] || [] ;
      var newObservers = [] ;
      chainObservers.each(function(co) {
        if (co.masterFunc != func) newObservers.push(co) ;
      }) ;
      kvo.chainObservers[key] = newObservers ;

    // otherwise, just like a normal observer.
    } else {
      var observers = kvo.observers[key] || [] ;
      observers = observers.without(func) ;
      kvo.observers[key] = observers ;
    }
    
    return this;
  },

>>>>>>> f8f6b729
  addProbe: function(key) { this.addObserver(key,logChange); },
  removeProbe: function(key) { this.removeObserver(key,logChange); },

  /**
    Logs the named properties to the console.
    
    @param propertyNames one or more property names
  */
  logProperty: function() {
    var props = SC.$A(arguments) ;
    for(var idx=0;idx<props.length; idx++) {
      var prop = props[idx] ;
      console.log('%@:%@: '.fmt(this._guid, prop), this.get(prop)) ;
    }
  },
  
  /**  
    This method will listen for the observed value to change one time and 
    then will remove itself.  You can also set an optional timeout that
    will cause the function to be triggered (and the observer removed) after
    a set amount of time even if the value never changes.  The function
    can expect an extra parameter, 'didTimeout', set to true.
  
    The returned value is the function actually set as the observer. You
    can manually remove this observer by calling the cancel() method on it.
  */
  observeOnce: function(key, target, method, timeout) {
    
    // fixup the params
    var targetType = $type(target) ;
    if (targetType === T_FUNCTION) {
      if (($type(method) === T_NUMBER) && (timeout === undefined)) {
        timeout = method ;
      }
      method = target ;
      target = this ;
    }
    
    // convert the method to a function if needed...
    if ($type(method) === T_STRING) method = target[method] ;
    if (method == null) throw "You must pass a valid method to observeOnce()";

    var timeoutObject = null ;

    // define a custom observer that will call the target method and remove
    // itself as an observer.
    var handler = function(observer, target, property, value, rev, didTimeout) {
      // invoke method...
      method.call(this, observer, target, property, value, rev, didTimeout);
      
      // remove observer...
      target.removeObserver(key, this, handler) ;
      
      // if there is a timeout, invalidate it.
      if (timeoutObject) { timeoutObject.invalidate();}
      
      // avoid memory leaks
      handler = target = method = timeoutObject = null;
    } ;

    // now add observer
    target.addObserver(key, target, handler) ;
    if (timeout) timeoutObject = function() {
      handler(null, target, key, target.get(key), target.propertyRevision, true) ;
      handler = target = method = timeoutObject = null;
    }.invokeLater(this, timeout) ;

    handler.cancel = function() { 
      target.removeObserver(key, target, handler); 
      handler = target = method = timeoutObject = null;
    } ;

    return handler ;
  },

  propertyRevision: 1
    
} ;

SC.mixin(Array.prototype, SC.Observable) ;

// ........................................................................
// FUNCTION ENHANCEMENTS
//
// Enhance function.
SC.mixin(Function.prototype,
/** @scope Function.prototype */ {
  
  /**
    Indicates that the function should be treated as a computed property.
    
    Computed properties are methods that you want to treat as if they were
    static properties.  When you use get() or set() on a computed property,
    the object will call the property method and return its value instead of 
    returning the method itself.  This makes it easy to create "virtual 
    properties" that are computed dynamically from other properties.
    
    Consider the following example:
    
    {{{
      contact = SC.Object.create({

        firstName: "Charles",
        lastName: "Jolley",
        
        // This is a computed property!
        fullName: function() {
          return this.getEach('firstName','lastName').compact().join(' ') ;
        }.property('firstName', 'lastName'),
        
        // this is not
        getFullName: function() {
          return this.getEach('firstName','lastName').compact().join(' ') ;
        }
      });

      contact.get('firstName') ;
      --> "Charles"
      
      contact.get('fullName') ;
      --> "Charles Jolley"
      
      contact.get('getFullName') ;
      --> function()
    }}}
    
    Note that when you get the fullName property, SproutCore will call the
    fullName() function and return its value whereas when you get() a property
    that contains a regular method (such as getFullName above), then the 
    function itself will be returned instead.
    
    h2. Using Dependent Keys

    Computed properties are often computed dynamically from other member 
    properties.  Whenever those properties change, you need to notify any
    object that is observing the computed property that the computed property
    has changed also.  We call these properties the computed property is based
    upon "dependent keys".
    
    For example, in the contact object above, the fullName property depends on
    the firstName and lastName property.  If either property value changes,
    any observer watching the fullName property will need to be notified as 
    well.
    
    You inform SproutCore of these dependent keys by passing the key names
    as parameters to the property() function.  Whenever the value of any key
    you name here changes, the computed property will be marked as changed
    also.
    
    You should always register dependent keys for computed properties to 
    ensure they update.
    
    h2. Using Computed Properties as Setters
    
    Computed properties can be used to modify the state of an object as well
    as to return a value.  Unlike many other key-value system, you use the 
    same method to both get and set values on a computed property.  To 
    write a setter, simply declare two extra parameters: key and value.
    
    Whenever your property function is called as a setter, the value 
    parameter will be set.  Whenever your property is called as a getter the
    value parameter will be undefined.
    
    For example, the following object will split any full name that you set
    into a first name and last name components and save them.
    
    {{{
      contact = SC.Object.create({
        
        fullName: function(key, value) {
          if (value !== undefined) {
            var parts = value.split(' ') ;
            this.beginPropertyChanges()
              .set('firstName', parts[0])
              .set('lastName', parts[1])
            .endPropertyChanges() ;
          }
          return this.getEach('firstName', 'lastName').compact().join(' ');
        }.property('firstName','lastName')
        
      }) ;
      
    }}}
    
    bq. *Why Use The Same Method for Getters and Setters?*  Most property-
    based frameworks expect you to write two methods for each property but
    SproutCore only uses one.  We do this because most of the time when
    you write a setter is is basically a getter plus some extra work.  There 
    is little added benefit in writing both methods when you can conditionally
    exclude part of it.  This helps to keep your code more compact and easier
    to maintain.
    
    @param dependentKeys {String...} optional set of dependent keys
    @returns {Function} the declared function instance
  */
  property: function() {
    this.dependentKeys = SC.$A(arguments) ; 
    this.isProperty = true; return this; 
  },
  
  /**  
    Declare that a function should observe an object at the named path.  Note
    that the path is used only to construct the observation one time.
  */
  observes: function(propertyPaths) { 
    this.propertyPaths = SC.$A(arguments); 
    return this;
  },
  
  typeConverter: function() {
    this.isTypeConverter = true; return this ;
  },
  
  /**
    Creates a timer that will execute the function after a specified 
    period of time.
    
    If you pass an optional set of arguments, the arguments will be passed
    to the function as well.  Otherwise the function should have the 
    signature:
    
    {{{
      function functionName(timer)
    }}}

    @param interval {Number} the time to wait, in msec
    @param target {Object} optional target object to use as this
    @returns {SC.Timer} scheduled timer
  */
  invokeLater: function(target, interval) {
    if (interval === undefined) interval = 1 ;
    var f = this;
    if (arguments.length > 2) {
      var args =SC.$A(arguments).slice(2,arguments.length);
      args.unshift(target);
      f = f.bind.apply(f, args) ;
    }
    return SC.Timer.schedule({ target: target, action: f, interval: interval });
  }    
  
}) ;

// ........................................................................
// OBSERVER QUEUE
//
// This queue is used to hold observers when the object you tried to observe
// does not exist yet.  This queue is flushed just before any property 
// notification is sent.
SC.Observers = {
  queue: {},
  
  addObserver: function(propertyPath, func) {
    // try to get the tuple for this.
    if (typeof(propertyPath) == "string") {
      var tuple = SC.Object.tupleForPropertyPath(propertyPath) ;
    } else {
      var tuple = propertyPath; 
    }
    
    if (tuple) {
      tuple[0].addObserver(tuple[1],func) ;
    } else {
      var ary = this.queue[propertyPath] || [] ;
      ary.push(func) ;
      this.queue[propertyPath] = ary ;
    }
  },
  
  removeObserver: function(propertyPath, func) {
    var tuple = SC.Object.tupleForPropertyPath(propertyPath) ;
    if (tuple) {
      tuple[0].removeObserver(tuple[1],func) ;
    }
    
    var ary = this.queue[propertyPath] ;
    if (ary) {
      ary = ary.without(func) ;
      this.queue[propertyPath] = ary ;
    }
  },
  
  flush: function() {
    var newQueue = {} ;
    for(var path in this.queue) {
      var funcs = this.queue[path] ;
      var tuple = SC.Object.tupleForPropertyPath(path) ;
      if (tuple) {
        var loc = funcs.length ;
        while(--loc >= 0) {
          var func = funcs[loc] ;
          tuple[0].addObserver(tuple[1],func) ;
        }
      } else newQueue[path] = funcs ;
    }
    
    // set queue to remaining items
    this.queue = newQueue ; 
  }
} ;
<|MERGE_RESOLUTION|>--- conflicted
+++ resolved
@@ -837,8 +837,6 @@
     return this ;
   },
 
-<<<<<<< HEAD
-=======
   /**  
     Adds an observer on a property.
     
@@ -909,7 +907,6 @@
     return this;
   },
 
->>>>>>> f8f6b729
   addProbe: function(key) { this.addObserver(key,logChange); },
   removeProbe: function(key) { this.removeObserver(key,logChange); },
 
