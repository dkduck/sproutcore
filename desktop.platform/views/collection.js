// ========================================================================
// SproutCore
// copyright 2006-2008 Sprout Systems, Inc.
// ========================================================================

require('views/view') ;
require('views/label') ;
require('views/mixins/collection_view_delegate') ;

SC.BENCHMARK_UPDATE_CHILDREN = NO ;
SC.VALIDATE_COLLECTION_CONSISTANCY = NO ;

/**
  Special drag operation passed to delegate if the collection view proposes
  to perform a reorder event.
*/
SC.DRAG_REORDER = 0xfff0001 ;

/** Indicates that selection points should be selected using horizontal 
  orientation.
*/
SC.HORIZONTAL_ORIENTATION = 'horizontal';

/** Selection points should be selected using vertical orientation. */
SC.VERTICAL_ORIENTATION = 'vertical' ;

/** Enables an optimization using zombie group views.  This option is configurable for perf testing purposes.  You should not change it. */
SC.ZOMBIE_GROUPS_ENABLED = YES ;

/** Enables an optimization that removes the root element from the DOM during 
a render and then readds it when complete.  This option is configurable for 
perf testing purposes.  You should not change it. */
SC.REMOVE_COLLECTION_ROOT_ELEMENT_DURING_RENDER = NO ;

/**
  @class 
  
  Renders a collection of views from a source array of model objects.
   
  The CollectionView is the root view class for rendering collections of 
  views based on a source array of objects.  It can automatically create the
  and layout the views, including displaying them in groups.  It also 
  handles event input for the entire collection.

  To use CollectionView, just create the view and set the 'content' property
  to an array of objects.  (Note that if you setup a binding, it will 
  always transform content to an array.)  The view will create instances of
  exampleView to render the array.  You can also bind to the selection 
  property if you want to monitor selection. (be sure to set the isEnabled
  property to allow selection.)
  
  @extends SC.ClassicView
  @extends SC.CollectionViewDelegate
  
*/
SC.CollectionView = SC.View.extend(SC.CollectionViewDelegate,
/** @scope SC.CollectionView.prototype */
{
  
  styleClass: 'sc-collection-view',
  
  // ......................................
  // PROPERTIES
  //
  
  /**
    An array of content objects

    This array should contain the content objects you want the collection view 
    to display.  An item view (based on the exampleView view class) will be 
    created for each content object, in the order the content objects appear 
    in this array.
    
    If you make the collection editable, the collection view will also modify 
    this array using the observable array methods of SC.Array.
    
    Usually you will want to bind this property to a controller property 
    that actually contains the array of objects you to display.
    
    @type Array
  */
  content: [],
  
  /** @private */
  contentBindingDefault: SC.Binding.multiple().notEmpty(),
  
  /**  
    The array of currently selected objects.  

    This array should contain the currently selected content objects.  It is 
    modified automatically by the collection view when the user changes the 
    selection on the collection.

    Any item views representing content objects in this array will have their 
    isSelected property set to YES automatically.
    
    The CollectionView can deal with selection arrays that contain content 
    objects that do not belong to the content array itself.  Sometimes this 
    will happen if you share the same selection across multiple collection 
    views.
    
    Usually you will want to bind this property to a controller property that 
    actually manages the selection for your display.
    
    @type Array
  */
  selection: [],
  
  /** @private */
  selectionBindingDefault: SC.Binding.multiple(),

  /**
    Delegate used to implement fine-grained control over collection view 
    behaviors.
    
    You can assign a delegate object to this property that will be consulted
    for various decisions regarding drag and drop, selection behavior, and
    even rendering.  The object you place here must implement some or all of
    the SC.CollectionViewDelegate mixin.
  */
  delegate: null,
  
  /** 
    Allow user to select content using the mouse and keyboard 
  
    Set this property to NO to disallow the user from selecting items.
    If you have items in your selection property, they will still be reflected
    visually.
    
    @type {Bool}
  */
  isSelectable: true,
  
  /** @private */
  isSelectableBindingDefault: SC.Binding.bool(),
  
  /**
    Enable or disable the view.  
    
    The collection view will set the isEnabled property of its item views to
    reflect the same view of this property.  Whenever isEnabled is false,
    the collection view will also be not selectable or editable, regardless of the  
    settings for isEditable & isSelectable.
    
    @type {Bool}
  */
  isEnabled: true,
  
  /** @private */
  isEnabledBindingDefault: SC.Binding.bool(),

  /**
    Allow user to edit content views.
    
    The collection view will set the isEditable property on its item views to
    reflect the same value of this property.  Whenever isEditable is false, 
    the user will not be able to reorder, add, or delete items regardless of 
    the canReorderContent and canDeleteContent and isDropTarget properties.
  */
  isEditable: true,
  
  /** @private */
  isEditableBindingDefault: SC.Binding.bool(),
  
  /**
    Allow user to reorder items using drag and drop.
    
    If true, the user will can use drag and drop to reorder items in the list.
    If you also accept drops, this will allow the user to drop items into 
    specific points in the list.  Otherwise items will be added to the end.
  */
  canReorderContent: false,
  
  /** @private */
  canReorderContentBindingDefault: SC.Binding.bool(),

  /**
    Allow the user to delete items using the delete key
    
    If true the user will be allowed to delete selected items using the delete
    key.  Otherwise deletes will not be permitted.
  */
  canDeleteContent: NO,
  
  /** @private */
  canDeleteContentBindingDefault: SC.Binding.bool(),
  
  /**
    Accept drops for data other than reordering.
    
    Setting this property to return true when the view is instantiated will 
    cause it to be registered as a drop target, activating the other drop 
    machinery.
  */
  isDropTarget: NO,
  
  /**
    Use toggle selection instead of normal click behavior.
    
    If set to true, then selection will use a toggle instead of the normal
    click behavior.  Command modifiers will be ignored and instead clicking
    once will enable an item and clicking on it again will disable it.
    
    @type Boolean
  */
  useToggleSelection: NO,

  /**
    Trigger the action method on a single click.
  
    Normally, clicking on an item view in a collection will select the content 
    object and double clicking will trigger the action method on the 
    collection view.  
  
    If you set this property to true, then clicking on a view will both select 
    it (if isSelected is true) and trigger the action method.  
  
    Use this if you are using the collection view as a menu of items.
  
    @type {Boolean}
  */  
  actOnSelect: false,  
  
  
  /**
    Select an item immediately on mouse down
  
    Normally as soon as you begin a click the item will be selected.
    
    In some UI scenarios, you might want to prevent selection until
    the mouse is released, so you can perform, for instance, a drag operation
    without actually selecting the target item.  
    
    @type {Boolean}
  */  
  selectOnMouseDown: true,

  /**
    Property key to use to group objects.
  
    If groupBy is set to a non-null value, then the collection view will
    automatically display item views in groups based on the value of the 
    passed property key.  The exampleGroupView will be used to display the 
    items in groups.
  
    If this property is set, you MUST ensure the items in the content array 
    are already sorted by the group key.  Otherwise item view groups might 
    appear more than once.
  
    @type {String}
  */
  groupBy: null,
  
  /**
    The view class to use when creating new item views.
  
    The collection view will automatically create an instance of the view 
    class you set here for each item in its content array.  You should provide 
    your own subclass for this property to display the type of content you 
    want. 
  
    For best results, the view you set here should understand the following 
    properties:
  
    - *content* The content object from the content array your view should display
    - *isEnabled* True if the view should appear enabled
    - *isSelected* True if the view should appear selected
  
    In general you do not want your child views to actually respond to mouse 
    and keyboard events themselves.  It is better to let the collection view 
    do that.

    If you do implement your own event handlers such as mouseDown or mouseUp, 
    you should be sure to actually call the same method on the collection view 
    to give it the chance to perform its own selection housekeeping.
  
    @property {SC.View}
  */
  exampleView: SC.LabelView,

  /**
    The view class to use when displaying item views in groups.
  
    If the groupBy property is not null, then the collection view will create
    an instance of this view class with the item views that belong to the 
    group as child nodes for each distinct group value it encounters.
  
    If groupBy is null, then this property will not be used.  The default 
    class provided here simply displays the group value in an H1 tag.
  
    @property {SC.View}
  */
  exampleGroupView: SC.View,
  
  /**
    Invoked when the user double clicks on an item (or single clicks of 
    actOnSelect is true)

    Set this to the name of the action you want to send down the
    responder chain when the user double clicks on an item (or single clicks 
    if actOnSelect is true).  You can optionally specify a specific target as 
    well using the target property.

    If you do not specify an action, then the collection view will also try to 
    invoke the action named on the target item view.
    
    Older versions of SproutCore expected the action property to contain an 
    actual function that would be run.  This format is still supported but is 
    deprecated for future use.  You should generally use the responder chain 
    to handle your action for you.
    
    @property {String}
  */  
  action: null,

  /**
    Optional target to send the action to when the user double clicks.
    
    If you set the action property to the name of an action, you can 
    optionally specify the target object you want the action to be sent to.  
    This can be either an actual object or a property path that will resolve 
    to an object at the time that the action is invoked.  
    
    This property is ignored if you use the deprecated approach of making the
    action property a function.
    
    @property {String|Object}
  */
  target: null,
  
  /**
    Set to YES whenever the content needs to update its children.  If you 
    set this property, it will cause the view to update its children at the
    end of the runloop or the next time it becomes visible.
    
    Generally you will not need to change this property.  Instead you should
    call methods such as contentPropertyDidChange() or updateChildren()
    directly instead.
    
    @property {Boolean}
  */
  isDirty: NO,
  
  /** 
    Property on content items to use for display.

    Built-in item views such as the LabelViews and ImageViews will use the
    value of this property as a key on the content object to determine the
    value they should display.
    
    For example, if you set contentValueKey to 'name' and set the 
    exampleView to an SC.LabelView, then the label views created by the 
    colleciton view will display the value of the content.name.
    
    If you are writing your own custom item view for a collection, you can
    get this behavior automatically by including the SC.Control mixin on your
    view.  You can also ignore this property if you like.  The collection view
    itself does not use this property to impact rendering.
    
    @property {String}
  */
  contentValueKey: null,

  /**
    Enables keyboard-based navigate if set to true.
  */
  acceptsFirstResponder: false,

  /**
    If your layout uses a grid or horizontal-based layout, then make sure this 
    property is always up to date with the current number of items per row.  
    
    The CollectionView will use this property to support keyboard navigation 
    using the arrow keys.
    
    If your collection view is simply a vertical list of items then you do not 
    need to change this property.
    
    @property {Number}
  */
  itemsPerRow: 1,

  /**  
    Property returns all of the item views, regardless of group view.  This
    property is somewhat expensive to compute so you should avoid calling it
    unless necessary.

    @property {Array}
  */
  itemViews: function() {
    var ret = [], range = this.get('nowShowingRange') ;
    if (!range || range.length===0) return ret ; 
    var content = this.get('content') || [] ;
    for(var idx=0;idx<range.length;idx++) {
      var cur = content.objectAt(idx) ;
      ret.push(this.itemViewForContent(cur)) ;
    }
    return ret ;
  }.property('nowShowingRange', 'content').cacheable(),

  /**
    Property returns all of the rendered group views in order of their 
    appearance.
    
    @property {Array}
  */
  groupViews: function() {
    var ret = [], groupBy = this.get('groupBy') ;
    if (groupBy) {
      var range = this.get('nowShowingRange') ;
      var content = this.get('content') || [] ;
      var groupValue = undefined ;

      for(var idx=0;idx<range.length;idx++) {
        var cur = content.objectAt(idx) ;
        var curGroupValue = (cur) ? cur.get(groupBy) : null ;
        if (curGroupValue != groupValue) {
          groupValue = curGroupValue ;
          ret.push(this.groupViewForGroupValue(groupValue)) ;
        }
      }
    }
    return ret ;
  }.property('nowShowingRange', 'content', 'groupBy').cacheable(),
  
  /**
    Returns YES if the passed view belongs to the collection.
    
    This method uses the internal hash of item views and works even if 
    your items are stored in group views.  This is faster than searching
    the child view hierarchy yourself.
    
    @param {SC.View} view the view to search for.
    @returns {Boolean} YES if the view belongs to the receiver
  */
  hasItemView: function(view) {
    if (!this._itemViewsByGuid) this._itemViewsByGuid = {} ;
    return !!this._itemViewsByGuid[SC.guidFor(view)] ;
  },

  /** 
    Find the first content item view for the passed event.
    
    This method will go up the view chain, starting with the view that was the 
    target of the passed event, looking for a child item.  This will become 
    the view that is selected by the mouse event.
    
    This method only works for mouseDown & mouseUp events.  mouseMoved events 
    do not have a target.
    
    @param {SC.Event} evt An event
    @returns {SC.View} the item view or null
  */
  itemViewForEvent: function(evt) {
    var responder = this.getPath('pane.rootResponder') ;
    var view = responder ? responder.targetViewForEvent(evt) : null;
    if (!view) return null; // workaround for error on IE8, see Ticket #169
    
    // work up the view hierarchy to find a match...
    do {
      // item clicked was the ContainerView itself... i.e. the user clicked 
      // outside the child items nothing to return...
      if ( view == this ) return null;
      
      // sweet!... the view is not only in the collection, but it says we can 
      // hit it. hit it and quit it... 
      if (this.hasItemView(view) && (!view.hitTest || view.hitTest(evt))) {
        return view;
      } 
    } while (view = view.get('parentView'));
    
    // nothing was found... 
    return null;
  },


  /**
    Returns the itemView that represents the passed content object.  
    
    If no item view is currently rendered for the object, this method will
    return null.
    
    @param {Object} obj The content object. 
    @returns {SC.View} The item view or null
  */
  itemViewForContent: function(obj) {
    var key = (obj) ? SC.guidFor(obj) : '0';
    return this._itemViewsByContent[key];
  },

  /**
    Returns the groupView that represents the passed group value.
    
    If no group view is currently rendered for the gorup value, this method
    will return null.  If grouping is disabled, this method will also return
    null.
    
    @param {Object} value The group value.
    @param {SC.View} The group view or null
  */
  groupViewForGroupValue: function(groupValue) {
    return this._groupViewsByValue[groupValue] ;
  },

  /**
    Returns the groupValue for the passed group view.
    
    @param {SC.View} groupView the group view.
    @returns {Object} the value of the group view or null.
  */
  groupValueForGroupView: function(groupView) {
    return groupView ? groupView.get('groupValue') : null ;
  },
  
  /**
    Expands the index into a range of content objects that have the same
    group value.
    
    This method searches backward and forward through your content array for  
    objects that have the same group value as the object at the index you 
    pass in.  You can use this method when implementing layoutGroupView to 
    determine the range of the content that belongs to the group.  
    
    Since this method simply searches through the content array, it is really
    only suitable for content arrays of a few hundred items or less.  If you
    expect to have a larger size of content array, then you may need to do
    something custom in your data model to calculate this range in less time.
    
    @param {Number} contentIndex index of a content object
    @returns {Range} a range of objects
  */
  groupRangeForContentIndex: function(contentIndex) {
    var content = SC.makeArray(this.get('content')) ; // assume an array
    var len = content.get('length') ;
    var groupBy = this.get('groupBy') ;
    if (!groupBy) return { start: 0, length: len } ;

    var min = contentIndex, max = contentIndex ;
    var cur = content.objectAt(contentIndex) ;
    var groupValue = (cur) ? cur.get(groupBy) : null ;
    var curGroupValue ;
    
    // find first item at bottom that does not match.  add one to get start
    while(--min >= 0) {
      cur = content.objectAt(min) ;
      curGroupValue = (cur) ? cur.get(groupBy) : null ;
      if (curGroupValue !== groupValue) break ;
    }
    min++ ;
    
    // find first item at top that does not match.  keep value to calc range
    while(++max < len) {
      cur = content.objectAt(max) ;
      curGroupValue = (cur) ? cur.get(groupBy) : null ;
      if (curGroupValue !== groupValue) break ;
    }
    
    return { start: min, length: max-min } ;
  },

  /**
    Determines the group value at the specified content index.  Returns null
    if grouping is disabled.
    
    @param {Number} contentIndex
    @returns {Object} group value.
  */
  groupValueAtContentIndex: function(contentIndex) {
    var groupBy = this.get('groupBy') ;
    var content = SC.makeArray(this.get('content')).objectAt(contentIndex) ;
    return (groupBy && content && content.get) ? content.get(groupBy) : null;
  },

  // ..........................................................
  // CONTENT CHANGES
  // 
  
  /** @private
    Whenever content array changes, start observing the [] property.  Also 
    set childrenNeedFullUpdate to YES, which will trigger an update.
  */
  _collection_contentDidChange: function() {
    var content = this.get('content') ;
    if (content === this._content) return this; // nothing to do

    var func = this._collection_contentPropertyDidChange ;

    // remove old observer, add new observer
    if (this._content) this._content.removeObserver('[]', this, func) ;
    if (content) content.addObserver('[]', this, func) ;
    
    // cache
    this._content = content;
    this._contentPropertyRevision = null ;
    
    // trigger property change handler...
    var rev = (content) ? content.propertyRevision : -1 ;
    this._collection_contentPropertyDidChange(this, '[]', content, rev) ; 
  }.observes('content'),

  /** @private
    Called whenever the content array or any items in the content array 
    changes.  update children if this is a new property revision.
  */
  _collection_contentPropertyDidChange: function(target, key, value, rev) {    
    if (!this._updatingContent && (!rev || (rev != this._contentPropertyRevision))) {
      this._contentPropertyRevision = rev ;
      this._updatingContent = true ;
      this.contentPropertyDidChange(target, key);
      this._updatingContent = false ;
    }
  },

  /**
    Invoked whenever a the content array changes.  The default implementation
    will possibly recompute the view's layout size and the marks it as dirty
    so that it can update its children.
  */
  contentPropertyDidChange: function(target, key) {
    this.adjust(this.computeLayout()) ;
    this.set('isDirty', YES);
    return this ;
  },
  
  /**
    Anytime isDirty changes to YES or our visibility in window changes,
    schedule a full update.
  */
  _collection_isDirtyDidChange: function() {
    if (this.get('isVisibleInWindow') && this.get('isDirty')) {
      // console.log('%@:_collection_isDirtyDidChange()'.fmt(this));
      this.invokeOnce(this._fullUpdateChildren);
    }  
  }.observes('isDirty', 'isVisibleInWindow'),
  
  _fullUpdateChildren: function() { return this.updateChildren(YES); },
  
  // ..........................................................
  // NOW SHOWING RANGE
  // 
  
  /**
    The currently visible range.  This is invalidated anytime the clipping
    frame changes or anytime the view is resized.  This in turn may cause
    the collection view to do a 'fast' revalidation of its content.
  */
  nowShowingRange: function() {

    // note that we keep a cached clippingFrame and cached nowShowingRange.
    // if the clipping frame has not actually changed, we avoid the cost of
    // actually recomputing the contentRangeInFrame.
    //
    // Also, if contentRangeInFrame returns null
    var cf = this.get('clippingFrame');
    var old = this._nowShowingRange_clippingFrame; // old cf
    var range = this._nowShowingRange_cachedRange ; // old range
    
    if (!range || !old || !SC.rectsEqual(cf, old)) {
      this._nowShowingRange_clippingFrame = cf ; // save

      // ask the subclass to compute the content range in frame...
      range = this.contentRangeInFrame(cf) ;
      var content = SC.makeArray(this.get('content'));

      if (!range) range = { start: 0, length: 0 }; // default
       
      // make sure the range isn't greater than the content length 
      // this will prevent trying to render items that aren't really there.
      range.length = Math.min(SC.maxRange(range), content.get('length')) - range.start ;
      
      // save range...
      this._nowShowingRange_cachedRange = range ;
    }
    
    return range ;
  }.property('content', 'clippingFrame').cacheable(),
  
  /**
    Call this method if the nowShowingRange should be recalculated for some
    reason.  Usually the nowShowingRange will invalidate and recalculate on 
    its own but you can force the property to need an update if you 
    prefer.
  */
  invalidateNowShowingRange: function() {
    this.notifyPropertyDidChange('nowShowingRange');
  },
  
  /**
    Observer triggers whenever the nowShowingRange changes.  If the range has
    actually changed and we are on screen, then schedule fast update. 
    Otherwise, just mark as dirty.
  */
  nowShowingRangeDidChange: function() {
    var range = this.get('nowShowingRange'), old = this._collection_nowShowingRange ;
    if (!old || !SC.rangesEqual(range, old)) {
      this._collection_nowShowingRange = range ;
      if (this.get('isVisibleInWindow')) {
        this.invokeOnce(this.updateChildren); // 'fast' update
      } else this.set('isDirty', YES);
    }
  }.observes('nowShowingRange'),
  
  // ..........................................................
  // SUBCLASS METHODS
  // 
  
  /**
    Override to return the computed layout dimensions of the collection view.
    You can omit any dimensions you don't care about setting in your 
    computed value.
    
    This layout is automatically applied whenever the content changes.
    
    If you don't care about computing the layout at all, you can return null.
  
    @returns {Hash} layout properties
  */
  computeLayout: function() { return null; },
  
  /**
    Override to return the range of items to render for a given frame.

    You can override this method to implement support for incremenetal 
    rendering.  The range you return here will be used to limit the number of 
    actual item views that are created by the collection view.
    
    If you do not want to support incremental rendering, just return null.
    
    @param {Rect} frame The frame you should use to determine the range.
    @returns {Range} A hash that indicates the range of content objects to 
      render.  ({ start: X, length: Y }) 
  */  
  contentRangeInFrame: function(frame) { return null; },


  /**
    This method is called whenever a group view is added or during the 
    layoutResize() method.  You should use this method to size and position 
    the group view.
    
    The included contentIndexHint can be used to help you determine the range
    of content that should be included in the group.  If you are renderings a
    list of items 100 or less, you can get the range of content belonging to
    the group using the contentRangeForGroup() method.  If you are managing
    a much larger set of content, you should probably implement your own 
    data model.
    
    Your layout method should can optionally also use the firstLayout to 
    further optimize itself.  Normally, you will want to only change a view's
    actual frame if it does not match your calculated size.  However, if 
    firstLayout is true, you can simply set the new layout without checking
    first.
    
    @param {SC.View} groupView the view to size and position.
    @param {Object} groupValue the value the groupView represents.
    @param {Number} contentIndexHint the index of a content object.
    @param {Bool} firstLayout True if this is the first the view has been laid out. 
    
  */
  layoutGroupView: function(groupView, groupValue, contentIndexHint, firstLayout) {
    
  },
  
  /**
    This method is called whenever an itemView is added or during the 
    layoutResize() method.  You should use this method to size and position
    the itemView.
    
    @param {SC.View} itemViewthe item view to layout
    @param {Number} contentIndex the index of the content this layout represents.
    @param {Bool} firstLayout true if this is the first time it has been laid out.
  */
  layoutItemView: function(itemView, contentIndex, firstLayout) {
    
  },
  
  /**
    This method is called whenever the view is resized.  The default
    implementation will simply iterate through the visible content range and
    call layoutItemView() and layoutGroupView() on all the views.
    
    If you would like to provide a more efficient method for updating the
    layout on a resize, you could override this method and do the iterating 
    yourself.
  */
  layoutResize: function() {
    if (this.get('isDirty')) return this; //nothing to do...
    
    var nowShowingRange = this.get('nowShowingRange') ;
    var groupBy = this.get('groupBy') ;
    var groupValue = undefined ;
    var content = this.get('content') || [] ;
    var curGroupValue ;
    
    var idx = SC.maxRange(nowShowingRange) ;
    while(--idx >= nowShowingRange.start) {
      var cur = content.objectAt(idx) ;
      var itemView = this.itemViewForContent(cur) ;

      // should never happen, but recover just in case.
      if (!itemView) continue ; 
      
      // if grouping is enabled, get the group value and layout based on that.
      if (groupBy && ((curGroupValue = (cur) ? cur.get(groupBy) : null) !== groupValue)) {
        groupValue = curGroupValue ;
        var groupView = this.groupViewForGroupValue(groupValue) ;
        if (groupView) {
          this.layoutGroupView(groupView, groupValue, idx, false) ;
        }
      }
      
      // now layout the itemView itself.
      this.layoutItemView(itemView, idx, false) ;
    }
  },
  
  /** 
    Overrides the default view implementation.  Calls layoutResize() first 
    to give you the chance to relayout your children.  The notifies children.
  */
  viewDidResize: function() {
<<<<<<< HEAD
    //console.log('viewDidResize') ; 
=======
    // console.log('viewDidResize') ; 
>>>>>>> f8e8866f
    this.layoutResize();  
    return sc_super();
  }.observes('layout'),
  
  // ......................................
  // GENERATING CHILDREN
  //
  
  /**
    Update the itemViews in the receiver to match the currently visible 
    content objects.  Normally this method assumes the content objects 
    themselves have not changed and only updates the views if the range of 
    visible content has changed.  If you pass true to the fullUpdate property, 
    then the entire set of itemViews will be revalidated in case any content 
    objects have changed.
    
    You will not normally need to do anything with this method, though you
    may call this method to force the collection view to update or override
    this method to change the way updating is performed.
        
    updateChildren is called whenever the nowShowingRange changes, the 
    content changes or a property on a content item changes.
    @param {Bool} fullUpdate (Optional) if set to true, assumes content has
      changed and will perform a full update.
    @returns {SC.CollectionView} reciever
    
  */
  updateChildren: function(fullUpdate) {
    var f ;

    // force fullUpdate if we are currently dirty.
    if (this.get('isDirty')) fullUpdate = YES;

    if (SC.BENCHMARK_UPDATE_CHILDREN) {
      var bkey = '%@.updateChildren(%@)'.fmt(this, (fullUpdate) ? 'FULL' : 'FAST') ;
      SC.Benchmark.start(bkey);
    }

    this.beginPropertyChanges() ; // avoid sending notifications
    
    var content = SC.makeArray(this.get('content'));

    // get the target nowShowingRange and the current range.  Save the value
    var range = this.get('nowShowingRange') ;
    var curRange = this._currentNowShowingRange ; 
    this._currentNowShowingRange = range ;

    var groupBy = this.get('groupBy'), didChange = false ;
    var key, itemView, c, start, length;
    
    // If this is a fullUpdate, then rebuild the itemViewsByContent hash
    // from scratch.  This is necessary if the content or the visible range
    // might have changed.
    if (fullUpdate) {
     
      var itemViewsByContent = {} ; // this will replace the current hash.
      var curItemViewsByContent = this._itemViewsByContent ;
      
      // iterate through all of the views and insert them.  If the view 
      // already exists, it will simply be reused.
      var idx = SC.maxRange(range) ;
      while(--idx >= range.start) {
        c = content.objectAt(idx) ;
        key = SC.guidFor(c) ;
        itemView = this._insertItemViewFor(c, groupBy, idx) ;

        if (itemView) {
          // add item view to new hash and remove from old hash.
          itemViewsByContent[key] = itemView;
          delete curItemViewsByContent[key];
        }
      }
      
      // Now iterate through the old hash.  Any left over item views should
      // be removed.
      for(key in curItemViewsByContent) {
        if (!curItemViewsByContent.hasOwnProperty(key)) continue ;
        itemView = curItemViewsByContent[key] ;
        this._removeItemView(itemView, groupBy) ;
      }
      
      // Swap out remaining content items.
      curItemViewsByContent = null ; // release memory...
      this._itemViewsByContent = itemViewsByContent ;
      didChange = true;
      
    // If a fullUpdate is not required, then we assume no content has changed
    // and we just need to add or remove some views to bring the ranges up
    // to date.
    } else {
      // Find changed range at the top.  Note that the length here may be 
      // negative.  Negative means views should be removed.
      start = range.start ;
      length = (curRange.start - start) ;
      if (length !== 0) {
        this._insertOrRemoveItemViewsInRange(start, length, groupBy) ;
        didChange = true ;
      }
      
      // Find the changed range at the bottom.  Note that the length here may
      // also be negative. Negative means views should be removed.
      start = SC.maxRange(curRange) ;
      length = SC.maxRange(range) - start ;
      if (length !== 0) {
        this._insertOrRemoveItemViewsInRange(start, length, groupBy) ;
        didChange = true ;
      }
    }

    // Clear dirty state
    this.set('isDirty', NO);
    
    // Clean out some cached items and notify their changes.
    // NOTE: This must be called after isDirty is cleared or 
    // updateSelectionStates() may not run.
    if (didChange) {
      this._flushZombieGroupViews() ;
      this.updateSelectionStates() ;
      this.notifyPropertyChange('itemViews') ;
      this.notifyPropertyChange('groupViews') ;
    }

    this.endPropertyChanges() ;
    if (SC.BENCHMARK_UPDATE_CHILDREN) SC.Benchmark.end(bkey);    
  },

  /**
    Rebuild all the child item views in the collection view.
    
    This will remove all the child views from the collection view and rebuild 
    them from scratch.  This method is generally expensive, but if you have 
    made a substantial number of changes to the content array, this may be the 
    most efficient way to perform the update.
    
    In general the collection view will automatically keep the item views in 
    sync with the content objects for you.  You should not need to call this 
    method very often.
    
    @returns {void}
  */
  rebuildChildren: function() { this.updateChildren(YES); },
  
  /**
    Update the selection state for the item views to reflect the selection 
    array.
    
    This will update the isSelected property of all item views so that only 
    those representing content objects found in the selection array are 
    selected.
    
    This method is called automatically whenever your content or selection 
    properties changed.  You should not need to call or override it often.
  */
  updateSelectionStates: function() {
    var key, idx, cur, itemView, isSelected ;

    if (this.get('isDirty')) return ;
    var selection = this.get('selection') || [];

    // First, for efficiency, turn the selection into a hash by GUID.  This 
    // way, we'll only have to perform a linear search over the children.
    // This hash is cached and flushed each time the selection changes.
    var selectionHash = this._selectionHash ;
    if (!selectionHash) {
      selectionHash = {} ;
      idx = selection.get('length') ;
      while(--idx >= 0) {
        cur = selection.objectAt(idx) ;
        key = SC.guidFor(cur) ;
        selectionHash[key] = true ;
      }
      this._selectionHash = selectionHash ;
    }

    // Iterate over the item views and set their selection property.
    var itemViewsByContent = this._itemViewsByContent ;
    for(key in itemViewsByContent) {
      if (!itemViewsByContent.hasOwnProperty(key)) continue ;
      itemView = itemViewsByContent[key] ;
      isSelected = (key) ? selectionHash[key] : false ;
      if (itemView.get('isSelected') != isSelected) {
        itemView.set('isSelected', isSelected) ;
      }
    }
  },

  // ..........................................................
  // INTERNAL CHILD VIEW SUPPORT
  // 
  
  // Ordered array of item views currently on display.  This array 
  // is reset whenever the item views are regenerated.
  _itemViews: null,

  // Ordered array of group views currently in the display.  This array is
  // reset whenever the group views are regenerated.
  _groupViews: null,
  
  // Most recent content range on display.
  _visibleContentRange: null,
  
  // Hash of itemViews to the content guids they current represent.  This
  // only matches views in currently in the _visibleContentRange.
  _itemViewsByContent: null,

  // Hash of groupViews to the group key they currently represent.
  _groupViewsByValue: null,
  
  // Hash of counts of item views contained in a group view.  When the count
  // of a group reaches zero, it will be removed.
  _groupViewCounts: null,

  // Array of unused itemViews.  Push/pop only.
  _itemViewPool: null,
  
  // Array of unused groupViews.  Push/pop only.
  _groupViewPool: null,
  
  // When a group view's item view count reaches zero, it is moved to this
  // hash until updateChildren() completes.  During that time, if the group 
  // is needed again, it can be reused.  At the end of updateChildren() this
  // hash will be flushed and its members returned to the groupView pool.
  //
  _zombieGroupViews: null,
  
  /** @private
    Finds or creates the itemView for the named content and inserts it into 
    view under the correct group if needed.  Note that this method does not 
    take into account the actual ORDER of item views in the hierarchy.  It 
    assumes that manual layout will ensure the items appear visually in the 
    proper order anyway.

    @param {Object} content The content to insert an item view for.
    @param {String} groupBy the value used for grouping or null if grouping is disabled.
    @param {Number} contentIndex hint.
    
    @returns {SC.View} the new itemView.
  */
  _insertItemViewFor: function(content, groupBy, contentIndex) {

    // first look for a matching record.
    var key = SC.guidFor(content) ;
    var ret = this._itemViewsByContent[key];
    var firstLayout = false ;

    // if no record was found, pull an item view from the pool or create one.
    // set the content.
    if (!ret) {
      ret = this._itemViewPool.pop() || this.get('exampleView').create({ 
        owner: this, displayDelegate: this 
      }) ;
      ret.$().addClass('sc-collection-item') ; // add class name for display
      
      // set content and add to content hash
      ret.set('content', content) ;
      this._itemViewsByContent[key] = ret ;
      this._itemViewsByGuid[SC.guidFor(ret)] = ret ;
      firstLayout = true ;
    }
    if (!ret) throw "Could not create itemView for content: %@".fmt(content);

    // Determine proper parent view and insert itemView if needed.
    // Also update count of itemViews.
    var canGroup = !!(groupBy && content) ;
    var groupValue = (canGroup) ? content.get(groupBy) : null;  
    var parentView = (canGroup) ? this._insertGroupViewFor(groupValue, contentIndex) : this ;
    var curParentView = ret.get('parentView') ;
    
    if (curParentView != parentView) {
      
      // if the item is already inside of another group, then it is probably
      // just being moved, so remove it from its parent group first...
      if (groupBy && curParentView) {
        
        // reduce the group view count.  If this it the last item in the 
        // group view, the count will be <= 0 and we will need to remove t
        // the group view itself.
        if (--this._groupViewCounts[SC.guidFor(curParentView)] <= 0) {
          this._removeGroupView(curParentView, groupValue) ;
        }
        
      }
      
      parentView.appendChild(ret) ;
      if (groupBy) this._groupViewCounts[SC.guidFor(parentView)]++ ;
    }

    // Layout itemView.
    this.layoutItemView(ret, contentIndex, firstLayout) ;
    return ret ;
  },

  /** @private
    Removes the itemView from the receiver and returns it to the itemView pool 
    for later reuse.  
    
    If the itemView belongs to a groupView and this leaves the groupView empty 
    as well, then the groupView will be moved to the zombieGroupViews hash.
    
    @param {SC.View} itemView The item view to remove
    @param {String} groupBy the value used for grouping or null if grouping is 
      disabled.
    
    @returns {SC.View} The itemView that was removed.
  */
  _removeItemView: function(itemView, groupBy) {
    
    // If we are grouping, then decrement the groupViewCount.  If the new 
    // count is zero, save groupView for later removal.
    var groupView = null, groupValue, content, key ;
    if (groupBy && (groupView = itemView.get('parentView'))) {
      if (--this._groupViewCounts[SC.guidFor(groupView)] > 0) groupView=null; 
      if (groupView) {
        content = itemView.get('content') ;
        groupValue = content ? content.get(groupBy) : null ;
      }
    }
    
    // Remove itemView from parent and remove from content hash.
    content = itemView.get('content') ;
    key = SC.guidFor(content) ;
    delete this._itemViewsByContent[key] ;
    delete this._itemViewsByGuid[SC.guidFor(itemView)] ;
    itemView.removeFromParent() ;
    
    // Clear content and return itemView to pool
    itemView.set('content', null) ;
    this._itemViewPool.push(itemView) ;
    
    // if a groupView is set, then it also needs to be returned to the pool
    if (groupView) this._removeGroupView(groupView, groupValue) ;
    
    return itemView;
  },
  
  /** @private
    Adds or removes itemViews for the content in the specified range.
    Note that this is not passed as a formal range because the length 
    could be negative.  
    
    A negative length means views should be removed.
  */
  _insertOrRemoveItemViewsInRange: function(start, length, groupBy) {
    // zero length means do nothing.
    if (length === 0) return ;

    var content = SC.makeArray(this.get('content')) ;
    
    // negative length == remove item views
    if (length < 0) {
      while(++length < 0) {
        var c = content.objectAt(start + length) ;
        var itemView = this.itemViewForContent(c) ;
        if (itemView) this._removeItemView(itemView, groupBy) ;
      }
      
    // positive length == add item views.
    } else if (length > 0) {
      while(--length >= 0) {
        var idx = start + length ;
        var c = content.objectAt(idx) ;
        this._insertItemViewFor(c, groupBy, idx) ;
      }  
    }
  },

  /** @private
    Finds or creates a groupView for the named group value and inserts it into
    the receiver.  This method does not take into account the actual ORDER of
    the groupViews in the hierarchy.  It assumes that manual layout will 
    ensure the items appear visually in the proper order anyway.

    @param {Object} groupValue value for group
    @param {Number} contentIndex hint
    @returns {SC.View} the new groupView.
  */
  _insertGroupViewFor: function(groupValue, contentIndex) {
    var key = SC.guidFor(groupValue) ;
    var ret =  this._groupViewsByValue[key] ; 
    
    // if (ret) return ret ; // nothing to do
    
    var firstLayout = false ;
    
    // if the group was not found, check the zombie pool.  If found in zombie
    // pool, restore it to the regular group view hash.
    if (!ret && this._zombieGroupViews) {
      ret = this._zombieGroupViews[key] ;
      if (ret) {
        delete this._zombieGroupViews[key] ;
        this._groupViewsByValue[key] = ret ;
        this._groupViewCounts[SC.guidFor(ret)] = 0 ;
      }
    }

    // If groupValue still not found, create one.
    if (!ret) {
      ret = this._groupViewPool.pop() || this.get('exampleGroupView').create({
         owner: this, displayDelegate: this 
      });
      ret.$().addClass('sc-collection-group');
      ret.set('groupValue', groupValue);
      
      // save in cache
      this._groupViewsByValue[key] = ret ;
      this._groupViewCounts[SC.guidFor(ret)] = 0 ;
      firstLayout = true; 
    }
    
    // If the group view does not already belong to the receiver, add it.
    if (!ret) throw "Could not create a groupView for value: %@".fmt(groupValue) ;
    if (ret.get('parentView') != this) this.appendChild(ret) ;
    
    // Layout the group View
    this.layoutGroupView(ret, groupValue, contentIndex, firstLayout) ;
    
    return ret ;
  },

  /** @private
    Called whenever a groupView is no longer being used.
    
    Theoretically, this method removes a group view from the receiver and 
    stores it in the pool for later use.  In actuality, this will just move
    the view to the zombieGroupView pool.  You must call 
    _flushZombieGroupViews() to actually remove them from the receiver.
  */
  _removeGroupView: function(groupView, groupValue) {
    var key = SC.guidFor(groupValue) ;
    if (SC.ZOMBIE_GROUPS_ENABLED) {
      this._zombieGroupViews[key] = groupView ;
    } else {
      this._finalRemoveGroupView(key) ;
    }
    
    delete this._groupViewsByValue[key] ;
    delete this._groupViewCounts[SC.guidFor(groupView)] ;
    return groupView ;
  },
  
  /** @private
    Flushes any zombie group views, removing them from their parent view and 
    returning them to the groupView pool for later consumption.
  */
  _flushZombieGroupViews: function() {
    if (!SC.ZOMBIE_GROUPS_ENABLED) return ; // nothing to do
    
    var zombies = this._zombieGroupViews;
    for(var key in zombies) {
      if (!zombies.hasOwnProperty(key)) continue ;
      var groupView = zombies[key] ;
      this._finalRemoveGroupView(groupView) ;
    } 
    this._zombieGroupViews = {} ; // reset
  },
  
  /** @private
    Final method to actually remove a groupView from its parent view and
    return it to the groupView pool.
  */
  _finalRemoveGroupView: function(groupView) {
    groupView.removeFromParent() ;
    groupView.set('groupValue', null);
    this._groupViewPool.push(groupView) ;
    return groupView ;
  },  
    
  // ......................................
  // SELECTION
  //

  /** @private
    Finds the smallest index of a content object in the selected array.
  */
  _indexOfSelectionTop: function() {
    var content = this.get('content');
    var sel = this.get('selection');
    if (!content || !sel) return - 1;

    // find the first item in the selection
    var contentLength = content.get('length') ;
    var indexOfSelected = contentLength ; var idx = sel.length ;
    while(--idx >= 0) {
      var curIndex = content.indexOf(sel[idx]) ;
      if ((curIndex >= 0) && (curIndex < indexOfSelected)) indexOfSelected = curIndex ;
    }
    
    return (indexOfSelected >= contentLength) ? -1 : indexOfSelected ;
  },

  /**
    Finds the largest index of a content object in the selection array.
  */
  _indexOfSelectionBottom: function() {
    var content = this.get('content');
    var sel = this.get('selection');
    if (!content || !sel) return - 1;

    var indexOfSelected = -1 ; var idx = sel.length ;
    while(--idx >= 0) {
      var curIndex = content.indexOf(sel[idx]) ;
      if (curIndex > indexOfSelected) indexOfSelected = curIndex ;
    }
    
    return (indexOfSelected < 0) ? -1 : indexOfSelected ;
  },
  
  /**
    Select one or more items before the current selection, optionally
    extending the current selection.  Also scrolls the selected item into 
    view.
    
    Selection does not wrap around.
    
    @param extend {Boolean} (Optional) If true, the selection will be extended 
      instead of replaced.  Defaults to false.
    @param numberOfItems {Integer} (Optional) The number of previous to be 
      selected.  Defaults to 1
    @returns {void}
  */
  selectPreviousItem: function(extend, numberOfItems)
  {
    if (SC.none(numberOfItems)) numberOfItems = 1 ;
    if (SC.none(extend)) extend = false ;

    var content  = this.get('content');
    var contentLength = content.get('length') ;

    // if extending, then we need to do some fun stuff to build the array
    var selTop, selBottom, anchor ;
    if (extend) {
      selTop = this._indexOfSelectionTop() ;
      selBottom = this._indexOfSelectionBottom() ;
      anchor = SC.none(this._selectionAnchor) ? selTop : this._selectionAnchor ;
      this._selectionAnchor = anchor ;

      // If the selBottom is after the anchor, then reduce the selection
      if (selBottom > anchor) {
        selBottom = selBottom - numberOfItems ;
        
      // otherwise, select the previous item from the top 
      } else {
        selTop = this._findPreviousSelectableItemFromIndex(selTop - numberOfItems);
      }
      
      // Ensure we are not out of bounds
      if (selTop < 0) selTop = 0 ;
      if (selBottom < selTop) selBottom = selTop ;
      
    // if not extending, just select the item previous to the selTop
    } else {
      selTop = this._findPreviousSelectableItemFromIndex(this._indexOfSelectionTop() - numberOfItems);
      if (selTop < 0) selTop = 0 ;
      selBottom = selTop ;
      anchor = null ;
    }
    
    // now build array of new items to select
    var items = [] ;
    while(selTop <= selBottom) {
      items[items.length] = content.objectAt(selTop++) ;
    }

    // ensure that the item is visible and set the selection
    if (items.length > 0) {
      this.scrollToContent(items.first());
      this.selectItems(items);
    }
    
    this._selectionAnchor = anchor ;
  },
  
  /**
    Select one or more items folling the current selection, optionally
    extending the current selection.  Also scrolls to selected item.

    Selection does not wrap around.
    
    @param extend {Boolean} (Optional) If true, the selection will be extended 
      instead of replaced.  Defaults to false.
    @param numberOfItems {Integer} (Optional) The number of items to be 
      selected.  Defaults to 1.
    @returns {void}
  */
  selectNextItem: function(extend, numberOfItems)
  {
    if (SC.none(numberOfItems)) numberOfItems = 1 ;
    if (SC.none(extend)) extend = false ;

    var content  = this.get('content');
    var contentLength = content.get('length') ;

    // if extending, then we need to do some fun stuff to build the array
    var selTop, selBottom, anchor ;
    if (extend) {
      selTop = this._indexOfSelectionTop() ;
      selBottom = this._indexOfSelectionBottom() ;
      anchor = SC.none(this._selectionAnchor) ? selTop : this._selectionAnchor ;
      this._selectionAnchor = anchor ;

      // If the selTop is before the anchor, then reduce the selection
      if (selTop < anchor) {
        selTop = selTop + numberOfItems ;
        
      // otherwise, select the next item after the top 
      } else {
        selBottom = this._findNextSelectableItemFromIndex(selBottom + numberOfItems);
      }
      
      // Ensure we are not out of bounds
      if (selBottom >= contentLength) selBottom = contentLength-1;
      if (selTop > selBottom) selTop = selBottom ;
      
    // if not extending, just select the item next to the selBottom
    } else {
      selBottom = this._findNextSelectableItemFromIndex(this._indexOfSelectionBottom() + numberOfItems);

      if (selBottom >= contentLength) selBottom = contentLength-1;
      selTop = selBottom ;
      anchor = null ;
    }
    
    // now build array of new items to select
    var items = [] ;
    while(selTop <= selBottom) {
      items[items.length] = content.objectAt(selTop++) ;
    }

    // ensure that the item is visible and set the selection
    if (items.length > 0) {
      this.scrollToContent(items.first());
      this.selectItems(items);
    }
    
    this._selectionAnchor = anchor ;
  },
  
  /**
    Scroll the rootElement (if needed) to ensure that the item is visible.
    @param {SC.Record} record The record to scroll to
    @returns {void}
  */
  scrollToContent: function(record) {
    var content, itemView, contentIndex, groupBy;
    
    // find the itemView.  if not present, add one.
    content = SC.makeArray(this.get('content'));
    if (content.indexOf(record) < 0) return ; // do nothing if not in content.
    
    itemView = this.itemViewForContent(record) ;
    if (!itemView) {
      content = SC.makeArray(this.get('content')) ;
      contentIndex = content.indexOf(record) ;
      groupBy = this.get('groupBy');
      itemView = this._insertItemViewFor(record, groupBy, contentIndex); 
    }
    if (itemView) this.scrollToItemView(itemView);
  },
  
  /**
    Scroll the rootElement (if needed) to ensure that the item is visible.
    @param {SC.ClassicView} view The item view to scroll to
    @returns {void}
  */
  scrollToItemView: function( view )
  {
    // find first scrollable view.
    var scrollable = this ;
    while(scrollable && (scrollable != SC.window) && (!scrollable.get('isScrollable'))) {
      scrollable = scrollable.get('parentNode') ;
    }
    if (!scrollable || (scrollable == SC.window)) return ; // no scrollable!
    scrollable.scrollToVisible(view) ;
  },

  /** 
    Selects the passed array of items, optionally extending the
    current selection.
    
    @param items {Array} The item or items to select.
    @param extendSelection {Boolean} If true, extends the selection instead of 
      replacing it.
  */
  selectItems: function(items, extendSelection) {
    var base = (extendSelection) ? this.get('selection') : [] ;
    var sel = [];

    items = [items].flatten();
    for (var i = 0, len = items.length; i < len; i++) {
      if (this.invokeDelegateMethod(this.delegate, 'collectionViewShouldSelectItem', this, items[i])) {
        sel.push(items[i]);
      }
    }
    sel = sel.concat(base).uniq() ;

    // if you are not extending the selection, then clear the selection 
    // anchor.
    this._selectionAnchor = null ;
    this.set('selection',sel) ;  
  },

  /** 
    Removes the items from the selection.
  */
  deselectItems: function(items) {
    items = [items].flatten() ;
    var base = this.get('selection') || [] ; 
    var sel = base.map(function(i) { return items.include(i) ? null : i; });
    sel = sel.compact() ;
    this.set('selection',sel) ;
  },
  
  /**
    Deletes the selected content if canDeleteContent is YES.  
    
    This will invoke delegate methods to provide fine-grained control.
    
    @returns {Boolean} YES if deletion is possible, even if none actually occurred.
  */
  deleteSelection: function() {
    
    // perform some basic checks...
    if (!this.get('canDeleteContent')) return NO;  
    var sel = SC.makeArray(this.get('selection'));
    if (!sel || sel.get('length') === 0) return NO ;

    // let the delegate decide what to actually delete.  If this returns an
    // empty array or null, just do nothing.
    sel = this.invokeDelegateMethod(this.delegate, 'collectionViewShouldDeleteContent', this, sel) ;
    sel = SC.makeArray(sel) ; // ensure this is an array
    if (!sel || sel.get('length') === 0) return YES ;

    // now have the delegate (or us) perform the deletion.  The collection
    // view implements a default version of this method.
    this.invokeDelegateMethod(this.delegate, 'collectionViewDeleteContent', this, sel) ;
    return YES ;
  },

  /**
    Default implementation of the delegate method.
    
    This method will delete the passed items from the content array using 
    standard array methods.  This is often suitable if you are using an
    array controller or a real array for your content.
    
    @param view {SC.CollectionView} this
    @param sel {Array} the items to delete
    @returns {Boolean} YES if the deletion was a success.
  */
  collectionViewDeleteContent: function(view, sel) {
    
    // get the content.  Bail if this cannot be used as an array.
    var content = this.get('content') ; 
    if (!content) return NO;  // nothing to do
    
    // determine the method to use
    var hasDestroyObject = SC.$type(content.destroyObject) === SC.T_FUNCTION ;
    var hasRemoveObject = SC.$type(content.removeObject) === SC.T_FUNCTION ;
    if (!hasDestroyObject && !hasRemoveObject) return NO; // nothing to do
    
    // suspend property notifications and remove the objects...
    if (content.beginPropertyChanges) content.beginPropertyChanges();
    var idx = sel.get('length') ;
    while(--idx >= 0) {
      var item = sel.objectAt(idx) ;
      if (hasDestroyObject) {
        content.destroyObject(item);
      } else {
        content.removeObject(item);
      }
    }
    // begin notifying again...
    if (content.endPropertyChanges) content.endPropertyChanges() ;
    
    return YES ; // done!
  },
  
  // ......................................
  // EVENT HANDLING
  //

  keyDown: function(evt) {
    return this.interpretKeyEvents(evt) ;
  },
  
  keyUp: function() { return true; },

  /** @private
    Handle select all keyboard event.
  */
  selectAll: function(evt) {
    var content = (this.get('content') || []).slice() ;
    this.selectItems(content, NO) ;
    return YES ;
  },
  
  /** @private
    Handle delete keyboard event.
  */
  deleteBackward: function(evt) {
    return this.deleteSelection() ;
  },
  
  /** @private
    Handle delete keyboard event.
  */
  deleteForward: function(evt) {
    return this.deleteSelection() ;
  },
  
  /** @private
    Selects the same item on the next row or moves down one if 
    itemsPerRow = 1
  */
  moveDown: function(sender, evt) {
    this.selectNextItem(false, this.get('itemsPerRow') || 1) ;
    return true ;
  },
  
  /** @private
    Selects the same item on the next row or moves up one if 
    itemsPerRow = 1
  */
  moveUp: function(sender, evt) {
    this.selectPreviousItem(false, this.get('itemsPerRow') || 1) ;
    return true ;
  },

  /** @private
    Selects the previous item if itemsPerRow > 1.  Otherwise does nothing.
  */
  moveLeft: function(sender, evt) {
    if ((this.get('itemsPerRow') || 1) > 1) this.selectPreviousItem(false, 1) ;
    return true ;
  },

  /** @private
    Selects the next item if itemsPerRow > 1.  Otherwise does nothing.
  */
  moveRight: function(sender, evt) {
    if ((this.get('itemsPerRow') || 1) > 1) this.selectNextItem(false, 1) ;
    return true ;
  },

  moveDownAndModifySelection: function(sender, evt) {
    this.selectNextItem(true, this.get('itemsPerRow') || 1) ;
    return true ;
  },
  
  moveUpAndModifySelection: function(sender, evt) {
    this.selectPreviousItem(true, this.get('itemsPerRow') || 1) ;
    return true ;
  },

  /** @private
    Selects the previous item if itemsPerRow > 1.  Otherwise does nothing.
  */
  moveLeftAndModifySelection: function(sender, evt) {
    if ((this.get('itemsPerRow') || 1) > 1) this.selectPreviousItem(true, 1) ;
    return true ;
  },

  /** @private
    Selects the next item if itemsPerRow > 1.  Otherwise does nothing.
  */
  moveRightAndModifySelection: function(sender, evt) {
    if ((this.get('itemsPerRow') || 1) > 1) this.selectNextItem(true, 1) ;
    return true ;
  },

  /**
    Handles mouse down events on the collection view or on any of its 
    children.
    
    The default implementation of this method can handle a wide variety
    of user behaviors depending on how you have configured the various
    options for the collection view.
    
    @param ev {Event} the mouse down event
    @returns {Boolean} Usually YES.
  */
  mouseDown: function(ev) {

    // When the user presses the mouse down, we don't do much just yet.
    // Instead, we just need to save a bunch of state about the mouse down
    // so we can choose the right thing to do later.

    // save the original mouse down event for use in dragging.
    this._mouseDownEvent = ev ;

    // Toggle selection only triggers on mouse up.  Do nothing.
    if (this.useToggleSelection) return true;

    // Make sure that saved mouseDown state is always reset in case we do
    // not get a paired mouseUp. (Only happens if subclass does not call us 
    // like it should)
    this._mouseDownAt = this._shouldSelect = this._shouldDeselect =
      this._shouldReselect = this._refreshSelection = false;

    // find the actual view the mouse was pressed down on.  This will call
    // hitTest() on item views so they can implement non-square detection
    // modes. -- once we have an item view, get its content object as well.
    var mouseDownView    = (this._mouseDownView = this.itemViewForEvent(ev));
    var mouseDownContent = 
      (this._mouseDownContent = mouseDownView ? mouseDownView.get('content') : null);

    // become first responder if possible.
    this.becomeFirstResponder() ;
    
    // recieved a mouseDown on the collection element, but not on one of the 
    // childItems... unless we do not allow empty selections, set it to empty.
    if (!mouseDownView) {
      if (this.get('allowDeselectAll')) this.selectItems([], false);
      return true ;
    }
  
    // collection some basic setup info
    var selection  = this.get('selection') || [];
    var isSelected = selection.include(mouseDownContent);
    var modifierKeyPressed = ev.ctrlKey || ev.metaKey ;
    if (mouseDownView.checkboxView && (SC.Event.element(ev) == ev.checkboxView.rootElement)) {
      modifierKeyPressed = true ;
    }
    this._modifierKeyPressed = modifierKeyPressed ;  

    this._mouseDownAt = Date.now();

    // holding down a modifier key while clicking a selected item should 
    // deselect that item...deselect and bail.
    if (modifierKeyPressed && isSelected) {
      this._shouldDeselect = mouseDownContent;
    // if the shiftKey was pressed, then we want to extend the selection
    // from the last selected item
    } else if (ev.shiftKey && selection.get('length') > 0) {
      selection = this._findSelectionExtendedByShift(selection, mouseDownContent) ;
      this.selectItems(selection) ;
      
    // If no modifier key was pressed, then clicking on the selected item 
    // should clear the selection and reselect only the clicked on item.
    } else if (!modifierKeyPressed && isSelected) {
      this._shouldReselect = mouseDownContent;
      
    // Otherwise, if selecting on mouse down,  simply select the clicked on 
    // item, adding it to the current selection if a modifier key was pressed.
    } else {
      if (this.get("selectOnMouseDown")){
         this.selectItems(mouseDownContent, modifierKeyPressed);
      } else this._shouldSelect = mouseDownContent ;
    }
    
    // saved for extend by shift ops.
    this._previousMouseDownContent = mouseDownContent;
    
    return true;
  },
  
  mouseUp: function(ev) {
    
    var canAct = this.get('actOnSelect') ;
    var view = this.itemViewForEvent(ev) ;
    var content, selection;
    
    if (this.useToggleSelection) {
      if (!view) return ; // do nothing when clicked outside of elements
      
      // determine if item is selected. If so, then go on.
      selection = this.get('selection') || [] ;
      content = (view) ? view.get('content') : null ;
      var isSelected = selection.include(content) ;
      if (isSelected) {
        this.deselectItems([content]) ;
      } else this.selectItems([content],true) ;
      
    } else {
      content = (view) ? view.get('content') : null ;

      // this will be set if the user simply clicked on an unselected item and 
      // selectOnMouseDown was NO.
      if (this._shouldSelect) this.selectItems(this._shouldSelect, this._modifierKeyPressed);
      
      // This is true if the user clicked on a selected item with a modifier
      // key pressed.
      if (this._shouldDeselect) this.deselectItems(this._shouldDeselect);

      // This is true if the user clicked on a selected item without a 
      // modifier-key pressed.  When this happens we try to begin editing 
      // on the content.  If that is not allowed, then simply clear the 
      // selection and reselect the clicked on item.
      if (this._shouldReselect) {

        // - contentValueIsEditable is true
        var canEdit = this.get('contentValueIsEditable') ;
        
        // - the user clicked on an item that was already selected
        // - is the only item selected
        if (canEdit) {
          var sel = this.get('selection') ;
          canEdit = sel && (sel.get('length') === 1) && (sel.objectAt(0) === this._shouldReselect) ;
        }

        // - the item view responds to contentHitTest() and returns YES.
        // - the item view responds to beginEditing and returns YES.
        if (canEdit) {
          var itemView = this.itemViewForContent(this._shouldReselect) ;
          canEdit = itemView && (!itemView.contentHitTest || itemView.contentHitTest(ev)) ;
          canEdit = (canEdit && itemView.beginEditing) ? itemView.beginEditing() : NO ;
        }
        
        // if cannot edit, just reselect
        if (!canEdit) this.selectItems(this._shouldReselect,false) ;
      }

      this._cleanupMouseDown() ;
    }

    this._mouseDownEvent = null ;
    if (canAct) this._action(ev, view) ;
    
    return false;  // bubble event to allow didDoubleClick to be called...
  },
  
  _cleanupMouseDown: function() {
    this._mouseDownAt = this._shouldDeselect = this._shouldReselect = this._refreshSelection = this._shouldSelect = false;
    this._mouseDownEvent = this._mouseDownContent = this._mouseDownView = null ;
  },
  
  mouseMoved: function(ev) {
    var view = this.itemViewForEvent(ev) ;
    // handle hover events.
    if(this._lastHoveredItem && ((view === null) || (view != this._lastHoveredItem)) && this._lastHoveredItem.mouseOut) {
      this._lastHoveredItem.mouseOut(ev); 
    }
    this._lastHoveredItem = view ;
    if (view && view.mouseOver) view.mouseOver(ev) ;
  },

  mouseOut: function(ev) {
  
    var view = this._lastHoveredItem ;
    this._lastHoveredItem = null ;
    if (view && view.didMouseOut) view.didMouseOut(ev) ;
  },
  
  doubleClick: function(ev) {
    var view = this.itemViewForEvent(ev) ;
    if (view) {
      this._action(view, ev) ;
      return true ;
    } else return false ;
  },

  _findSelectionExtendedByShift: function(selection, mouseDownContent) {
    var content = this.get('content');

    // bounds of the collection...
    var contentLowerBounds = 0;
    var contentUpperBounds = (content.get('length') - 1);

    var selectionBeginIndex = content.indexOf(selection.first());
    var selectionEndIndex   = content.indexOf(selection.last());

    var previousMouseDownIndex = content.indexOf(this._previousMouseDownContent);
    // _previousMouseDownContent couldn't be found... either it hasn't been set yet or the record has been deleted by the user
    // fall back to the first selected item.
    if (previousMouseDownIndex == -1) previousMouseDownIndex = selectionBeginIndex;


    var currentMouseDownIndex = content.indexOf(mouseDownContent);
    // sanity check...
    if (currentMouseDownIndex == -1) throw "Unable to extend selection to an item that's not in the content array!";

    // clicked before the current selection set... extend it's beginning...
    if (currentMouseDownIndex < selectionBeginIndex) {
      selectionBeginIndex = currentMouseDownIndex;
    }
    
    // clicked after the current selection set... extend it's ending...
    if (currentMouseDownIndex > selectionEndIndex) {
      selectionEndIndex = currentMouseDownIndex;
    }
    
    // clicked inside the selection set... need to determine where the last
    // selection was and use that as an anchor.
    if ((currentMouseDownIndex > selectionBeginIndex) && (currentMouseDownIndex < selectionEndIndex)) {
      if (currentMouseDownIndex === previousMouseDownIndex) {
        selectionBeginIndex = currentMouseDownIndex;
        selectionEndIndex   = currentMouseDownIndex;
      } else if (currentMouseDownIndex > previousMouseDownIndex) {
        selectionBeginIndex = previousMouseDownIndex;
        selectionEndIndex   = currentMouseDownIndex;
      } else if (currentMouseDownIndex < previousMouseDownIndex){
        selectionBeginIndex = currentMouseDownIndex;
        selectionEndIndex   = previousMouseDownIndex;
      }
    }
    
    // slice doesn't include the last index passed... silly..
    selectionEndIndex++;

    // shouldn't need to sanity check that the selection is in bounds due to 
    // the indexOf checks above...I'll have faith that indexOf hasn't lied to 
    // me...
    return content.slice(selectionBeginIndex, selectionEndIndex);
  },

  /*
   Finds the next selectable item, up to content length, by asking the
   delegate. If a non-selectable item is found, the index is skipped. If
   no item is found, selection index is returned unmodified.

   @param {Integer} proposedIndex the desired index to select
   @returns {Integer} the next selectable index. This will always be in the range of the bottom of the current selection index and the proposed index.
   @private
  */
  _findNextSelectableItemFromIndex: function (proposedIndex) {
    var content = this.get('content');
    var contentLength = content.get('length');
    var bottom = this._indexOfSelectionTop();

    while (proposedIndex < contentLength &&
      this.invokeDelegateMethod(this.delegate, 'collectionViewShouldSelectItem', this, content.objectAt(proposedIndex)) === NO) {
      proposedIndex++;
    }
    return (proposedIndex < contentLength) ? proposedIndex : bottom;
  },

  /*
   Finds the previous selectable item, up to the first item, by asking the
   delegate. If a non-selectable item is found, the index is skipped. If
   no item is found, selection index is returned unmodified.

   @param {Integer} proposedIndex the desired index to select
   @returns {Integer} the previous selectable index. This will always be in the range of the top of the current selection index and the proposed index.
   @private
  */
  _findPreviousSelectableItemFromIndex: function (proposedIndex) {
    var content = this.get('content');
    var contentLength = content.get('length');
    var top = this._indexOfSelectionTop();

    while (proposedIndex > 0 &&
           this.invokeDelegateMethod(this.delegate, 'collectionViewShouldSelectItem', this, content.objectAt(proposedIndex)) === NO) {
      proposedIndex--;
    }
    return (proposedIndex > 0) ? proposedIndex : top;
  },

  // if content value is editable and we have one item selected, then edit.
  // otherwise, invoke action.
  insertNewline: function() {
    var sel, itemView;
    if (this.get('contentValueIsEditable')) {
      sel = this.get('selection') ;
      if (sel && sel.get('length') === 1) {
        itemView = this.itemViewForContent(sel.objectAt(0)) ;
        if (itemView && itemView.beginEditing) {
          this.scrollToItemView(itemView) ;
          itemView.beginEditing() ;
        }
      }
      
    // invoke action!
    } else {
      sel = this.get('selection') ;
      itemView = (sel && sel.get('length') === 1) ? this.itemViewForContent(sel.objectAt(0)) : null ;
      this._action(itemView, null) ;
    }
    
    return YES ; // always handle
  },
  
  // ......................................
  // FIRST RESPONDER
  //

  /**
    Called whenever the collection becomes first responder. 
    Adds the focused class to the element.
  */
  didBecomeFirstResponder: function() {
    this.addClassName('focus') ;
  },
  
  willLoseFirstResponder: function() {
    this.removeClassName('focus');
  },
  
  // ......................................
  // DRAG AND DROP SUPPORT
  //

  /**
    When reordering its content, the collection view will store its reorder
    data using this special data type.  The data type is unique to each 
    collection view instance.  You can use this data type to detect reorders
    if necessary.
    
    @property
    @type {String}
  */
  reorderDataType: function() {
    return 'SC.CollectionView.Reorder.%@'.fmt(SC.guidFor(this)) ;
  }.property().cacheable(),
  
  /**
    This property is set to the array of content objects that are the subject
    of a drag whenever a drag is initiated on the collection view.  You can
    consult this property when implementing your collection view delegate 
    methods, but otherwise you should not use this property in your code.
    
    Note that drag content will always appear in the same order the content
    appears in the source content array.
    
    @field
    @type {Array}
  */
  dragContent: null,
  
  /**
    This property is set to the proposed insertion index during a call to
    collectionViewValidateDrop().  Your delegate implementations can change
    the value of this property to enforce a drop some in some other location.
    
    @type {Number}
    @field
  */
  proposedInsertionIndex: null,
  
  /**
    This property is set to the proposed drop operation during a call to
    collectionViewValidateDrop().  Your delegate implementations can change
    the value of this property to enforce a different type of drop operation.
    
    @type {Number}
    @field
  */
  proposedDropOperation: null,
  
  /**  @private
    mouseDragged event handler.  Initiates a drag if the following conditions
    are met:
    
    - collectionViewShouldBeginDrag() returns YES *OR*
    - the above method is not implemented and canReorderContent is true.
    - the dragDataTypes property returns a non-empty array
    - a mouse down event was saved by the mouseDown method.
  */
  mouseDragged: function(ev) {
    // if the mouse down event was cleared, there is nothing to do; return.
    if (this._mouseDownEvent === null) return YES ;

    // Don't do anything unless the user has been dragging for 123msec
    if ((Date.now() - this._mouseDownAt) < 123) return YES ;
    
    // OK, they must be serious, decide if a drag will be allowed.
    if (this.invokeDelegateMethod(this.delegate, 'collectionViewShouldBeginDrag', this)) {

      // First, get the selection to drag.  Drag an array of selected
      // items appearing in this collection, in the order of the 
      // collection.
      //
      // Set this to the dragContent property.
      var content = this.get('content') || [] ;
      var dragContent;
      
      // if we don't select on mouse down, then the selection has not been 
      // updated to whatever the user clicked.  Instead use
      // mouse down content.
      if (!this.get("selectOnMouseDown")) {
        dragContent = [this._mouseDownContent];
      } else {
        dragContent = this.get('selection').sort(function(a,b) {
          a = content.indexOf(a) ;
          b = content.indexOf(b) ;
          return (a<b) ? -1 : ((a>b) ? 1 : 0) ;
        });
      }
      
      this.set('dragContent', dragContent) ;

      // Get the set of data types supported by the delegate.  If this returns
      // a null or empty array and reordering content is not also supported
      // then do not start the drag.
      if (this.get('dragDataTypes').get('length') > 0) {
        // Build the drag view to use for the ghost drag.  This 
        // should essentially contain any visible drag items.
        var view = this.ghostViewFor(dragContent) ;

        // Initiate the drag
        SC.Drag.start({
          event: this._mouseDownEvent,
          source: this,
          dragView: view,
          ghost: NO,
          slideBack: YES,
          dataSource: this
        }) ; 

        // Also use this opportunity to clean up since mouseUp won't 
        // get called.
        this._cleanupMouseDown() ;
        this._lastInsertionIndex = null ;
        
      // Drag was not allowed by the delegate, so bail.
      } else {
        this.set('dragContent', null) ;
      }
      
      return YES ;
    }
  },

  /**
    Implements the drag data source protocol for the collection view.  This
    property will consult the collection view delegate if one is provided. It
    will also do the right thing if you have set canReorderContent to YES.
    
    @field 
    @type {Array}
  */
  dragDataTypes: function() {
    
    // consult delegate.
    var ret = this.invokeDelegateMethod(this.delegate, 'collectionViewDragDataTypes', this) ;
    var canReorderContent = this.get('canReorderContent') ;
    
    // bail if ret returned null or empty array and cannot reorder.
    if ((!ret || ret.get('length')===0) && !canReorderContent) return [];
    
    // add reorder type if needed.
    if (canReorderContent) {
      ret = (ret) ? ret.slice() : [] ;
      
      var key = this.get('reorderDataType') ;
      if (ret.indexOf(key) < 0) ret.push(key) ;
    }
    return ret ;
    
    //data: { "_mouseDownContent": dragContent }
      
  }.property(),

  /**
    Implements the drag data source protocol method.  The implementation of
    this method will consult the collection view delegate if one has been
    provided.  It also respects the canReoderContent method.
  */
  dragDataForType: function(drag, dataType) {
    
    // if this is a reorder, then return drag content.
    if (this.get('canReorderContent')) {
      if (dataType === this.get('reorderDataType')) {
        // console.log('dragContent is %@'.fmt(this.get('dragContent')));
        return this.get('dragContent') ;
      }
    }
    
    // otherwise, just pass along to the delegate.
    return this.invokeDelegateMethod(this.delegate, 'collectionViewDragDataForType', this, dataType, drag) ;
  },

  /**
    Implements the SC.DropTarget interface.  The default implementation will
    consult the collection view delegate, if you implement those methods.
  */
  computeDragOperations: function(drag, evt) {

    // the proposed drag operation is DRAG_REORDER only if we can reorder
    // content and the drag contains reorder content.
    var op = SC.DRAG_NONE ;
    if (this.get('canReorderContent')) {
      var types = drag.get('dataTypes') ;
      if (types.indexOf(this.get('reorderDataType')) >= 0) {
        op = SC.DRAG_REORDER ;
      }
    }
    
    // Now pass this onto the delegate.
    op = this.invokeDelegateMethod(this.delegate, 'collectionViewValidateDrop', this, drag, SC.DROP_ANY, -1, op) ;
    
    if (op === SC.DRAG_REORDER) op = SC.DRAG_MOVE ;
    
    // return
    return op ;
  },

  // Determines the allowed drop operation insertion point, operation type,
  // and the drag operation to be performed.  Used by dragUpdated() and 
  // performDragOperation().
  _computeDropOperationState: function(drag, evt) {
    
    // get the insertion index for this location.  This can be computed
    // by a subclass using whatever method.  This method is not expected to
    // do any data valdidation, just to map the location to an insertion 
    // index.
    var loc = drag.get('location') ;
    loc = this.convertFrameFromView(loc, null) ;
    var dropOp = SC.DROP_BEFORE ;
    var dragOp = SC.DRAG_NONE ;
    
    // STEP 1: Try with a DROP_ON option -- send straight to delegate if 
    // supported by view.
    
    // get the computed insertion index and possibly drop operation.
    // prefer to drop ON.
    var idx = this.insertionIndexForLocation(loc, SC.DROP_ON) ;
    if (SC.$type(idx) === SC.T_ARRAY) {
      dropOp = idx[1] ; // order matters here
      idx = idx[0] ;
    }

    // if the return drop operation is DROP_ON, then just check it with the
    // delegate method.  If the delegate method does not support dropping on,
    // then it will return DRAG_NONE, in which case we will try again with
    // drop before.
    if (dropOp == SC.DROP_ON) {
      // console.log('dropOp === SC.DROP_ON');
      
      // Now save the insertion index and the dropOp.  This may be changed by
      // the collection delegate.
      this.set('proposedInsertionIndex', idx) ;
      this.set('proposedDropOperation', dropOp) ;
      dragOp = this.invokeDelegateMethod(this.delegate, 'collectionViewValidateDrop', this, drag, dropOp, idx, dragOp) ;
      idx = this.get('proposedInsertionIndex') ;
      dropOp = this.get('proposedDropOperation') ;
      this._dropInsertionIndex = this._dropOperation = null ;

      // The delegate is OK with a drop on also, so just return.
      if (dragOp !== SC.DRAG_NONE) {
        // console.log('[idx, dropOp, dragOp] is [%@, %@, %@]'.fmt(idx, dropOp, dragOp));
        return [idx, dropOp, dragOp] ;
        
      // The delegate is NOT OK with a drop on, try to get the insertion
      // index again, but this time prefer SC.DROP_BEFORE, then let the 
      // rest of the method run...
      } else {
        dropOp = SC.DROP_BEFORE ;
        idx = this.insertionIndexForLocation(loc, SC.DROP_BEFORE) ;
        if (SC.$type(idx) === SC.T_ARRAY) {
          dropOp = idx[1] ; // order matters here
          idx = idx[0] ;
        }
      }
    }
    
    // console.log('this is a redorder drag, dropOp is %@'.fmt(dropOp)) ;

    // if this is a reorder drag, set the proposed op to SC.DRAG_REORDER and
    // validate the insertion point.  This only works if the insertion point
    // is DROP_BEFORE.  DROP_ON is not handled by reordering content.
    if ((idx >= 0) && this.get('canReorderContent') && (dropOp === SC.DROP_BEFORE)) {

      var objects = drag.dataForType(this.get('reorderDataType')) ;
      if (objects) {
        // console.log('found objects');
        var content = this.get('content') || [] ;
        // console.log('objects is %@, content is %@'.fmt(objects, content));

        // if the insertion index is in between two items in the drag itself, 
        // then this is not allowed.  Either use the last insertion index or 
        // find the first index that is not in between selections.  Stop when
        // we get to the beginning.
        var previousContent = (idx > 0) ? content.objectAt(idx-1) : null ;
        var nextContent = (idx < content.get('length')) ? content.objectAt(idx) : null;

        var isPreviousInDrag = (previousContent) ? objects.indexOf(previousContent)>=0 : NO;
        var isNextInDrag = (nextContent) ? objects.indexOf(nextContent)>=0 : NO;

        if (isPreviousInDrag && isNextInDrag) {
          if (SC.none(this._lastInsertionIndex)) {
            while((idx >= 0) && (objects.indexOf(content.objectAt(idx)) >= 0)) {
              idx-- ;
            } 
          } else idx = this._lastInsertionIndex ;
        }

        // If we found a valid insertion point to reorder at, then set the op
        // to custom DRAG_REORDER.
        if (idx >= 0) dragOp = SC.DRAG_REORDER ;
      }
    }

    // console.log('the dragOp is %@'.fmt(dragOp)) ;

    // Now save the insertion index and the dropOp.  This may be changed by
    // the collection delegate.
    this.set('proposedInsertionIndex', idx) ;
    this.set('proposedDropOperation', dropOp) ;
    dragOp = this.invokeDelegateMethod(this.delegate, 'collectionViewValidateDrop', this, drag, dropOp, idx, dragOp) ;
    idx = this.get('proposedInsertionIndex') ;
    dropOp = this.get('proposedDropOperation') ;
    this._dropInsertionIndex = this._dropOperation = null ;
    
    // return generated state
    return [idx, dropOp, dragOp] ;
  },
  
  /** 
    Implements the SC.DropTarget interface.  The default implementation will
    determine the drop location and then consult the collection view delegate
    if you implement those methods.  Otherwise it will handle reordering
    content on its own.
  */
  dragUpdated: function(drag, evt) {
    // console.log('dragUpdated called in %@'.fmt(this));
    var state = this._computeDropOperationState(drag, evt) ;
    // console.log('state is %@'.fmt(state));
    var idx = state[0], dropOp = state[1], dragOp = state[2] ;
    
    // if the insertion index or dropOp have changed, update the insertion point
    if (dragOp !== SC.DRAG_NONE) {
      if ((this._lastInsertionIndex !== idx) || (this._lastDropOperation !== dropOp)) {
        var itemView = this.itemViewForContent(this.get('content').objectAt(idx));
        this.showInsertionPoint(itemView, dropOp) ;
      }

      this._lastInsertionIndex = idx ;
      this._lastDropOperation = dropOp ;
    } else {
      this.hideInsertionPoint() ;
      this._lastInsertionIndex = this._lastDropOperation = null ;
    }

    // Normalize drag operation to the standard kinds accepted by the drag system.
    return (dragOp === SC.DRAG_REORDER) ? SC.DRAG_MOVE : dragOp;  
  },

  /**
    Implements the SC.DropTarget protocol.  Hides any visible insertion 
    point and clears some cached values.
  */
  dragExited: function() {
    this.hideInsertionPoint() ;
    this._lastInsertionIndex = this._lastDropOperation = null ;
  },

  /**
    Implements the SC.DropTarget protocol.  Hides any visible insertion 
    point and clears some cached values.
  */
  dragEnded: function() {
    this.hideInsertionPoint() ;
    this._lastInsertionIndex = this._lastDropOperation = null ;
  },

  /**
    Implements the SC.DropTarget protocol.
  */
  acceptDragOperation: function(drag, op) { return YES; },
  
  /**
    Implements the SC.DropTarget protocol.  Consults the collection view
    delegate to actually perform the operation unless the operation is 
    reordering content.
  */
  performDragOperation: function(drag, op) { 
    
    // Get the correct insertion point, drop operation, etc.
    var state = this._computeDropOperationState(drag, null, op) ;
    var idx = state[0], dropOp = state[1], dragOp = state[2] ;

    // The dragOp is the kinds of ops allowed.  The drag operation must 
    // be included in that set.
    if (dragOp === SC.DRAG_REORDER) {
      op = (op & SC.DRAG_MOVE) ? SC.DRAG_REORDER : SC.DRAG_NONE ;
    } else {
      op = op & dragOp ;
    }
    
    // If no allowed drag operation could be found, just return.
    if (op === SC.DRAG_NONE) return op;
    
    // Some operation is allowed through, give the delegate a chance to
    // handle it.
    var performed = this.invokeDelegateMethod(this.delegate, 'collectionViewAcceptDrop', this, drag, dropOp, idx, op) ;

    // If the delegate did not handle the drag (i.e. returned SC.DRAG_NONE),
    // and the op type is REORDER, then do the reorder here.
    if ((performed === SC.DRAG_NONE) && (op === SC.DRAG_REORDER)) {
      var objects = drag.dataForType(this.get('reorderDataType')) ;
      if (!objects) return SC.DRAG_NONE ;

      var content = this.get('content') ;
      content.beginPropertyChanges(); // suspend notifications

      // find the old index and remove it.
      var objectsIdx = objects.get('length') ;
      while(--objectsIdx >= 0) {
        var obj = objects.objectAt(objectsIdx) ;
        var old = content.indexOf(obj) ;
        if (old >= 0) content.removeAt(old) ;
        if ((old >= 0) && (old < idx)) idx--; //adjust idx
      }
    
      // now insert objects at new location
      content.replace(idx, 0, objects) ;
      content.endPropertyChanges(); // restart notifications
      
      // make the op into its actual value
      op = SC.DRAG_MOVE ;
    }

    return op; 
  },
  
  /**
    Default delegate method implementation, returns YES if canReorderContent
    is also true.
  */
  collectionViewShouldBeginDrag: function(view) {
    return this.get('canReorderContent') ;
  },
  
  // concludeDragOperation: function(op, drag) {
  //   this.hideInsertionPoint() ;
  //   this._lastInsertionIndex = null ;
  // },

  /** 
    The insertion orientation.  This is used to determine which
    dimension we should pay attention to when determining insertion point for
    a mouse click.
    
    {{{
      SC.HORIZONTAL_ORIENTATION: look at the X dimension only
      SC.VERTICAL_ORIENTATION: look at the Y dimension only
    }}}
  */
  insertionOrientation: SC.HORIZONTAL_ORIENTATION,
  
  /**
    Get the preferred insertion point for the given location, including 
    an insertion preference of before or after the named index.
    
    You can implement this method in a subclass if you like to perform a 
    more efficient check.  The default implementation will loop through the 
    item views looking for the first view to "switch sides" in the orientation 
    you specify.

    This method should return an array with two values.  The first value is
    the insertion point index and the second value is the drop operation,
    which should be one of SC.DROP_BEFORE or SC.DROP_ON. 
    
    The preferred drop operation passed in should be used as a hint as to 
    the type of operation the drag and drop could would prefer to receive.
    If the dropOperaiton is SC.DROP_ON, then you should return a DROP_ON
    mode if possible.  Otherwise, you should never return DROP_ON.
    
    For compatibility, you can also return just the insertion index.  If you
    do this, then the collction view will assume the drop operation is 
    SC.DROP_BEFORE.
    
    If an insertion is NOT allowed, you should return -1 as the insertion 
    point.  In this case, the drop operation will be ignored.
    
    @param loc {Point} the mouse location.
    @param dropOperation {DropOp} the preferred drop operation.
    @returns {Array} [proposed drop index, drop operation] 
  */
  insertionIndexForLocation: function(loc, dropOperation) {  
    var content = this.get('content') ;
    var f, itemView, curSide, lastSide = null ;
    var orient = this.get('insertionOrientation') ;
    var ret=  null ;
    for(var idx=0; ((ret === null) && (idx<content.length)); idx++) {
      itemView = this.itemViewForContent(content.objectAt(idx));
      f = this.convertFrameFromView(itemView.get('frame'), itemView) ;
      
      // if we are a horizontal orientation, look for the first item that 
      // will "switch sides" on the x path an the maxY is greater than Y.
      // This assumes you will flow top to bottom, but it should work if you
      // flow LTR or RTL.
      if (orient == SC.HORIZONTAL_ORIENTATION) {
        if (SC.maxY(f) > loc.y) {
          curSide = (SC.maxX(f) < loc.x) ? -1 : 1 ;
        } else curSide = null ;
        
      // if we are a vertical orientation, look for the first item that
      // will "swithc sides" on the y path and the maxX is greater than X.
      // This assumes you will flow LTR, but it should work if you flow
      // bottom to top or top to bottom.
      } else {
        if (SC.minX(f) < loc.x) {
          curSide = (SC.maxY(f) < loc.y) ? -1 : 1 ;
        } else curSide = null ;
      } 
      
      // if we "switched" sides then return this item view.
      if (curSide !== null) {
        
        // OK, we found an item view, while we have this data, decide if
        // we should insert before or after the view
        if ((lastSide !== null) && (curSide != lastSide)) {
          ret = idx ;
          if (orient == SC.HORIZONTAL_ORIENTATION) {
            if (SC.midX(f) < loc.x) ret++ ;
          } else {
            if (SC.midY(f) < loc.y) ret++ ;
          }
        }
        lastSide =curSide ;
      }
    }
    
    // Handle some edge cases
    if ((ret === null) || (ret < 0)) ret = 0 ;
    if (ret > content.length) ret = content.length ;
    
    // Done. Phew.  Return.
    return ret;
  },
  
  /** 
    Override to show the insertion point during a drag.
    
    Called during a drag to show the insertion point.  Passed value is the
    item view that you should display the insertion point before.  If the
    passed value is null, then you should show the insertion point AFTER that
    last item view returned by the itemViews property.
    
    Once this method is called, you are guaranteed to also recieve a call to
    hideInsertionPoint() at some point in the future.
    
    The default implementation of this method does nothing.
    
    @param itemView {SC.ClassicView} view the insertion point should appear directly before. If null, show insertion point at end.
    @param dropOperation {Number} the drop operation.  will be SC.DROP_BEFORE or SC.DROP_ON
    
    @returns {void}
  */
  showInsertionPoint: function(itemView, dropOperation) {
    return (dropOperation === SC.DROP_BEFORE) ? this.showInsertionPointBefore(itemView) : this.hideInsertionPoint() ;
  },
  
  /**
    @deprecated
    
    Show the insertion point during a drag before the named item view.
    
    This method has been deprecated in favor of the more generic 
    showInsertionPoint() which can be used to show drops occurring both on
    and before an itemView.  If you do not implement showInsertionPoint() 
    yourself, the default implementation will call this method whenever the
    drop operation is SC.DROP_BEFORE.
    
    @param itemView {SC.ClassicView} the item view to show before.
    @returns {void}
  */
  showInsertionPointBefore: function(itemView) {},
  
  /**
    Override to hide the insertion point when a drag ends.
    
    Called during a drag to hide the insertion point.  This will be called 
    when the user exits the view, cancels the drag or completes the drag.  It 
    will not be called when the insertion point changes during a drag.
    
    You should expect to receive one or more calls to 
    showInsertionPointBefore() during a drag followed by at least one call to 
    this method at the end.  Your method should not raise an error if it is 
    called more than once.
    
    @returns {void}
  */
  hideInsertionPoint: function() {},

  /**
    Override this method to provide your own ghost image for a drag.  
    
    Note that the only purpose of this view is to render a visible drag 
    element.  It is not critical that you make this element bindable, etc.
    
    @param dragContent {Array} Array of content objects that will be used in 
     the drag.
  */
  // ghostViewFor: function(dragContent) {
  //   var view = SC.ClassicView.create() ;
  //   view.setStyle({ position: 'absolute', overflow: 'hidden' });
  //   
  //   var viewFrame = this.convertFrameToView(this.get('frame'), null) ;
  //   view.set('frame', viewFrame) ;
  //   
  //   var idx = dragContent.length ;
  //   var maxX = 0; var maxY = 0 ; var minX =100000; var minY = 100000 ;
  //   
  //   while(--idx >= 0) {
  //     var itemView = this.itemViewForContent(dragContent[idx]) ;
  //     if (!itemView) continue ;
  // 
  //     var f = itemView.get('frame') ;
  //     f = this.convertFrameFromView(f, itemView) ;
  //     
  //     var dom = itemView.rootElement ;
  //     if (!dom) continue ;
  //     
  //     // save the maxX & maxY.  This will be used to trim the size 
  //     // of the ghost view later.
  //     if (SC.maxX(f) > maxX) maxX = SC.maxX(f) ;
  //     if (SC.maxY(f) > maxY) maxY = SC.maxY(f) ;
  //     if (SC.minX(f) < minX) minX = SC.minX(f) ;
  //     if (SC.minY(f) < minY) minY = SC.minY(f) ;
  // 
  //     // Clone the contents of this node.  We should probably apply the 
  //     // computed style to the cloned nodes in order to make sure they match 
  //     // even if the CSS styles do not match.  Make sure the items are 
  //     // properly positioned.
  //     dom = dom.cloneNode(true) ;
  // 
  //     SC.Element.setStyle(dom, { position: "absolute", left: "%@px".fmt(f.x), top: "%@px".fmt(f.y), width: "%@px".fmt(f.width), height: "%@px".fmt(f.height) }) ;
  //     view.rootElement.appendChild(dom) ;
  //   }
  // 
  //   // Now we have a view, create another view that will wrap the other view 
  //   // and position it inside.
  //   var wrapper = SC.ClassicView.create() ;
  //   wrapper.setStyle({ position: 'absolute', overflow: 'hidden' }) ;
  //   wrapper.set('frame', { 
  //     x: viewFrame.x+minX, y: viewFrame.y+minY, 
  //     width: (maxX-minX+1), height: (maxY-minY+1) 
  //   }) ;
  //   wrapper.appendChild(view) ;
  //   view.set('frame', { x: 0-minX, y: 0-minY }) ;
  //   return wrapper ;
  // },
  
  ghostViewFor: function(dragContent) {
    var view = SC.View.create() ;
    
    var ary = dragContent ;
    for (var idx=0, len=ary.length; idx<len; idx++) {
      var itemView = this.itemViewForContent(ary[idx]) ;
      if (itemView) view.$().append(itemView.rootElement.cloneNode(true)) ;
    }
    
    var frame = this.convertClippingFrameToView(this.get('clippingFrame'), null) ;
    view.adjust({ top: frame.y, left: frame.x, width: frame.width, height: frame.height }) ;
    return view ;
  },
  
  /**
    Default delegate method implementation, returns YES if isSelectable
    is also true.
  */
  collectionViewShouldSelectItem: function(view, item) {
    return this.get('isSelectable') ;
  },

  // ......................................
  // INTERNAL
  //
  
  init: function() {

    // Initialize internal hashes and arrays.  Normally the best approach to this 
    // is to initialize a property only when it is used.  However, these properties
    // are critical to layout and therefore will always be needed so it is faster
    // to do it once here.
    this._itemViewsByContent= {};
    this._groupViewsByValue= {};
    this._groupViewCounts= {};
    this._zombieGroupViews= {};
    this._itemViewsByGuid = {} ;

    this._itemViewPool= [];
    this._groupViewPool= [];

    sc_super() ;
    this._dropTargetObserver();
  },

  // Perform the action.  Supports legacy behavior as well as newer style
  // action dispatch.
  _action: function(view, evt) {
    
    var action = this.get('action');
    var target = this.get('target') || null;
    if (action) {
      // if the action is a function, just call it
      if (SC.$type(action) == SC.T_FUNCTION) return this.action(view, evt) ;
      
      // otherwise, use the new sendAction style
      SC.app.sendAction(action, target, this) ;
      
    // if no action is specified, then trigger the support action,
    // if supported.
    } else if (!view) {
      return ; // nothing to do
      
    // if the target view has its own internal action handler,
    // trigger that.
    } else if (SC.$type(view._action) == SC.T_FUNCTION) {
      return view._action(evt) ;
      
    // otherwise call the action method to support older styles.
    } else if (SC.$type(view.action) == SC.T_FUNCTION) {
      return view.action(evt) ;
    }
  },

  /** Add/remove from drop targets as needed. */
  _dropTargetObserver: function() {
    var canDrop = this.get('canReorderContent') || this.get('isDropTarget') ;
    if (canDrop) {
      SC.Drag.addDropTarget(this) ;
    } else {
      SC.Drag.removeDropTarget(this) ;
    }
  }.observes('canReorderContent', 'isDropTarget'),

  /** @private
    Whenever the selection changes, update the itemViews.
  */
  _selectionObserver: function() {
    var sel = this.get('selection') ;
    if (SC.isEqual(sel, this._selection)) return ; // nothing to do

    var func = this._selectionPropertyDidChange ;
    
    if (this._selection) this._selection.removeObserver('[]', this, func) ;
    if (sel) sel.addObserver('[]', this, func) ;
    this._selection = sel ;
    this._selectionPropertyRevision = null ;
    var propertyRevision = (sel) ? sel.propertyRevision : null;
    this._selectionPropertyDidChange(this, '[]', sel, propertyRevision) ;
  }.observes('selection'),


  // called on selection change and selection.[] change...
  // update selection states if this is a new propertyRevision
  _selectionPropertyDidChange: function(target, key, value, rev) {
    if (!this._updatingSel && (!rev || (rev != this._selectionPropertyRevision))) {
      this._selectionPropertyRevision = rev ;
      this._updatingSel = true ;
      this._selectionHash = null ; // flush cache
      this.updateSelectionStates() ;
      this._updatingSel = false ;
    }
  },

  // ======================================================================
  // DEPRECATED APIS (Still available for compatibility)
  
  /** @private 
    If set to false, this method will prevent you from deselecting all of
    the items in your view.  This is better implemented using a controller
    that prohibits empty selection.
  */
  allowDeselectAll: true,

  /** @private */
  itemExistsInCollection: function( view ) { return this.hasItemView(view); },
  
  /** @private */
  viewForContentRecord: function(rec) { return this.itemViewForContent(rec); }
  
  
}) ;

<|MERGE_RESOLUTION|>--- conflicted
+++ resolved
@@ -819,11 +819,7 @@
     to give you the chance to relayout your children.  The notifies children.
   */
   viewDidResize: function() {
-<<<<<<< HEAD
-    //console.log('viewDidResize') ; 
-=======
     // console.log('viewDidResize') ; 
->>>>>>> f8e8866f
     this.layoutResize();  
     return sc_super();
   }.observes('layout'),
